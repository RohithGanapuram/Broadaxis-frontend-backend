import React, { useState, useEffect, useRef, useMemo } from 'react'
import remarkGfm from 'remark-gfm'
import { useDropzone } from 'react-dropzone'
import toast from 'react-hot-toast'
import ReactMarkdown from 'react-markdown'
import { apiClient } from '../utils/api'
import { globalWebSocket, ProgressTracker as ProgressTrackerType, WebSocketStatusUpdate } from '../utils/websocket'
import { useAppContext } from '../context/AppContext'
import { ChatMessage, FileInfo, AppSettings } from '../types'
import ProgressTracker from '../components/ProgressTracker'
import StatusIndicator from '../components/StatusIndicator'
import TokenDisplay from '../components/TokenDisplay'
import TokenDashboard from '../components/TokenDashboard'
import { parseRFPDocuments, hasRFPDocumentsTable, RFPAnalysisMetadata } from '../utils/parseRFPDocuments'


// Generate unique message IDs to prevent React key conflicts
let messageIdCounter = 0
const generateMessageId = (): string => {
  messageIdCounter++
  return `${Date.now()}_${messageIdCounter}_${Math.random().toString(36).substr(2, 9)}`
}

// Format tool names for display
const formatToolName = (toolName: string): string => {
  return toolName
    .replace(/_/g, ' ')
    .replace(/\b\w/g, l => l.toUpperCase())
    .replace(/\btool\b/gi, '')
    .trim()
}

const ChatInterface: React.FC = () => {
  const [inputMessage, setInputMessage] = useState('')
  const [textareaRef, setTextareaRef] = useState<HTMLTextAreaElement | null>(null)
  const [isSidebarCollapsed, setIsSidebarCollapsed] = useState(false)
  const [isLoading, setIsLoading] = useState(false)
  const [uploadedFiles, setUploadedFiles] = useState<FileInfo[]>([])
  const { tools: availableTools, prompts: availablePrompts, isConnected, messages, setMessages, addMessage, chatSessions, currentSessionId, createNewSession, switchToSession, deleteSession, updateSessionId } = useAppContext()
  const [settings, setSettings] = useState<AppSettings>({
    model: 'claude-sonnet-4-5-20250929',
    enabledTools: [],
    autoAnalyze: false,
    theme: 'light'
  })
  const [wsConnected, setWsConnected] = useState(false)
  const [showToolsPanel, setShowToolsPanel] = useState(false)
  const [showPromptsPanel, setShowPromptsPanel] = useState(false)
  const [showFolderSelection, setShowFolderSelection] = useState(false)
  const [availableFolders, setAvailableFolders] = useState<string[]>([])
  const [showTokenDashboard, setShowTokenDashboard] = useState(false)
  const [selectedPrompt, setSelectedPrompt] = useState<any>(null)
  const [selectedParentFolder, setSelectedParentFolder] = useState<string>('')
  const [subFolders, setSubFolders] = useState<string[]>([])
  const [showSubFolderSelection, setShowSubFolderSelection] = useState(false)
  const [activeProgress, setActiveProgress] = useState<ProgressTrackerType[]>([])
  const [statusUpdates, setStatusUpdates] = useState<WebSocketStatusUpdate[]>([])
  const [currentToolStatus, setCurrentToolStatus] = useState<string>('')
  const [toolExecutionDetails, setToolExecutionDetails] = useState<{
    tools: string[]
    completed: number
    total: number
    currentTool: string
    step: string
  } | null>(null)
  // Rate limiting removed from backend
  
  // SharePoint caching state
  const [sharePointCache, setSharePointCache] = useState<{[key: string]: {folders: string[], timestamp: number}}>({})
  const [isLoadingFolders, setIsLoadingFolders] = useState(false)
  const CACHE_DURATION = 5 * 60 * 1000 // 5 minutes cache
  
  // Enhanced folder and file selection for Step 2
  const [availableFiles, setAvailableFiles] = useState<any[]>([])
  const [showFileSelection, setShowFileSelection] = useState(false)
  const [selectedFolder, setSelectedFolder] = useState<string>('')
  const [isLoadingFiles, setIsLoadingFiles] = useState(false)
  const [fileCache, setFileCache] = useState<{[key: string]: {files: any[], timestamp: number}}>({})
  const [uploadedDoc, setUploadedDoc] = useState<{
  doc_id: string;
  filename: string;
  pages: number;
  text_preview: string;
  sessionId: string; 
} | null>(null);
  
  const [spRootPath, setSpRootPath] = useState<string>('');
  const toPath = (name: string) => (spRootPath ? `${spRootPath}/${name}` : name);
  const isReviewPackagePrompt = (p: any) => {
  const name = (p?.name || '').toLowerCase();
  const desc = (p?.description || '').toLowerCase();
  return name.includes('review package') || desc.includes('review package');
};
  // Local synthetic "Review Package" template if MCP doesn't provide one
  const allPromptTemplates: any[] = useMemo(() => {
    const base: any[] = Array.isArray(availablePrompts) ? [...availablePrompts] : [];

    const alreadyExists = base.some(p => isReviewPackagePrompt(p));
    if (!alreadyExists) {
      base.push({
        id: 'review_package_local',
        name: 'Review Package',
        description:
          'Analyze a completed RFP review package (folder under /Review Package in SharePoint) and rate win probability & eligibility.',
        // content is not really used here because we route to the pipeline,
        // but we keep something reasonable for consistency
        content:
          'Use the Review Package pipeline to analyze the selected SharePoint review package folder and generate a rating, eligibility status, and key findings.'
      });
    }

    return base;
  }, [availablePrompts]);


  // Document type input for Step 4
  const [showDocumentTypeInput, setShowDocumentTypeInput] = useState(false)
  const [documentTypeInput, setDocumentTypeInput] = useState('')
  const [pendingPrompt, setPendingPrompt] = useState<any>(null)
  
  const messagesEndRef = useRef<HTMLDivElement>(null)
  // If the selected prompt is for Review Package, default the root to "/Review Package"
  const rootOverride: string | undefined = isReviewPackagePrompt(selectedPrompt) ? '/Review Package' : undefined;


  // Auto-scroll to bottom
  const scrollToBottom = () => {
    messagesEndRef.current?.scrollIntoView({ behavior: 'smooth' })
  }

  useEffect(() => {
    scrollToBottom()
  }, [messages])

  // Initialize chat interface - connection and data already loaded at app level
  useEffect(() => {
    // Set connection status and tools from global state
    setWsConnected(isConnected)
    
    // Load saved tool preferences or enable all tools by default
    const savedTools = localStorage.getItem('broadaxis-enabled-tools')
    if (savedTools && availableTools.length > 0) {
      const parsedTools = JSON.parse(savedTools)
      // Only use saved tools if they exist in current available tools
      const validTools = parsedTools.filter((toolName: string) => 
        availableTools.some(tool => tool.name === toolName)
      )
      setSettings(prev => ({ ...prev, enabledTools: validTools }))
    } else if (availableTools.length > 0) {
      // Enable all tools by default
      const allToolNames = availableTools.map(tool => tool.name)
      setSettings(prev => ({ ...prev, enabledTools: allToolNames }))
    }

    // Add event handlers to global WebSocket
    globalWebSocket.addMessageHandler(handleWebSocketMessage)
    globalWebSocket.addProgressHandler(handleProgressUpdate)
    globalWebSocket.addStatusHandler(handleStatusUpdate)
    globalWebSocket.addErrorHandler(handleWebSocketError)
    globalWebSocket.addCloseHandler(handleWebSocketClose)

    // Cleanup handlers on unmount
    return () => {
      globalWebSocket.removeMessageHandler(handleWebSocketMessage)
      globalWebSocket.removeProgressHandler(handleProgressUpdate)
      globalWebSocket.removeStatusHandler(handleStatusUpdate)
      globalWebSocket.removeErrorHandler(handleWebSocketError)
      globalWebSocket.removeCloseHandler(handleWebSocketClose)
    }
  }, [isConnected, availableTools, currentSessionId])

  // --- Cache-bust from Email page: clear SharePoint caches when Emails page finishes fetching ---
const cacheBustRef = useRef<number>(0);

useEffect(() => {
  // Check once on mount
  const v0 = Number(localStorage.getItem('sp-cache-bust') || '0');
  if (v0 > cacheBustRef.current) {
    cacheBustRef.current = v0;
    setSharePointCache({}); // clear folder cache
    setFileCache({});       // clear file cache
  }

  // Listen for updates coming from Email.tsx
  const onStorage = (e: StorageEvent) => {
    if (e.key === 'sp-cache-bust') {
      const v = Number(e.newValue || '0');
      if (v > cacheBustRef.current) {
        cacheBustRef.current = v;
        setSharePointCache({});
        setFileCache({});
      }
    }
  };
  window.addEventListener('storage', onStorage);
  return () => window.removeEventListener('storage', onStorage);
}, []);


  const handleWebSocketMessage = (data: any) => {
    console.log(`🔍 Received WebSocket message:`, data)
    
    // --- NEW: handle Review Package final result
    if (data.type === 'answer' && data.task_type === 'review_package') {
      // Make the markdown report the assistant content
      const md = data?.result?.artifacts?.markdown_report || 'No report';
      const pill = data?.result?.summary
        ? `Rating ${data.result.summary.rating}/100 · ${data.result.summary.label} · Eligibility: ${data.result.summary.eligibility_status}`
        : undefined;

      setMessages(prev => {
        const updated = [...prev];
        // Update the most recent loading assistant message
        for (let i = updated.length - 1; i >= 0; i--) {
          if (updated[i].isLoading && updated[i].type === 'assistant') {
            updated[i] = {
              ...updated[i],
              content: md,
              isLoading: false,
              // store a tiny meta if you want to show a badge elsewhere
              tokenUsage: undefined
            };
            return updated;
          }
        }
        // fallback: append a new assistant message
        updated.push({
          id: generateMessageId(),
          type: 'assistant',
          content: md,
          timestamp: new Date(),
          isLoading: false
        });
        return updated;
      });

      // Clear tool status since we’re done
      setCurrentToolStatus('');
      setToolExecutionDetails(null);
      setIsLoading(false);
      return; // stop further default handling
    }


    if (data.type === 'response') {
      // Always update session ID if provided in response (for Redis testing)
      if (data.session_id) {
        console.log(`🆕 Session ID from backend: ${data.session_id}`)
        updateSessionId(data.session_id)
      }
      
      // Process response if it matches current session OR we're transitioning temp -> real ID
      const isSameSession = (!data.session_id)
        || (data.session_id === currentSessionId)
        || (!!data.session_id && !currentSessionId)
      if (isSameSession) {
        console.log(`📝 Processing response for current session: ${data.session_id}`)
        
        // Update the most recent loading message with the response
        setMessages(prev => {
          const updatedMessages = [...prev]
          console.log(`📝 Updating messages. Total messages: ${updatedMessages.length}`)
          console.log(`📝 Response data:`, { 
            message: data.message, 
            response: data.response,
            fullData: data 
          })
          
          // Find the last loading message and update it
          let foundLoadingMessage = false
          for (let i = updatedMessages.length - 1; i >= 0; i--) {
            if (updatedMessages[i].isLoading) {
              console.log(`📝 Found loading message at index ${i}, updating with response`)
              const responseContent = data.message || data.response || 'No response received'
              console.log(`📝 Setting response content:`, responseContent.substring(0, 100) + '...')
              
              updatedMessages[i] = {
                ...updatedMessages[i],
                content: responseContent,
                isLoading: false,
                tokenUsage: data.tokens_used ? {
                  total_tokens: data.tokens_used,
                  input_tokens: data.input_tokens || 0,
                  output_tokens: data.output_tokens || 0,
                  model_used: data.model_used || 'unknown',
                  request_id: data.request_id || 'unknown'
                } : undefined
              }
              foundLoadingMessage = true
              // Clear current tool status when response is received
              setCurrentToolStatus('')
              setToolExecutionDetails(null)
              break
            }
          }
          
          if (!foundLoadingMessage) {
            console.warn(`⚠️ No loading message found to update! Total messages: ${updatedMessages.length}`)
            console.warn(`⚠️ Messages:`, updatedMessages.map(m => ({ id: m.id, type: m.type, isLoading: m.isLoading })))
            // Fallback: append a new assistant message so user sees the response
            const responseContent = data.message || data.response || 'No response received'
            updatedMessages.push({
              id: generateMessageId(),
              type: 'assistant',
              content: responseContent,
              timestamp: new Date(),
              isLoading: false,
              tokenUsage: data.tokens_used ? {
                total_tokens: data.tokens_used,
                input_tokens: data.input_tokens || 0,
                output_tokens: data.output_tokens || 0,
                model_used: data.model_used || 'unknown',
                request_id: data.request_id || 'unknown'
              } : undefined
            })
          }
          return updatedMessages
        })
        setIsLoading(false)
      } else {
        console.log(`⚠️ Ignoring response for different session: ${data.session_id} (current: ${currentSessionId})`)
      }
    } else if (data.type === 'error') {
      // Handle specific error types with better user guidance
      if (data.message.includes('Rate limit reached') || data.message.includes('429')) {
        toast.error('Rate limit reached. Please wait 2-3 minutes before trying again.', {
          duration: 8000,
          icon: '⏳'
        })
      } else if (data.message.includes('overloaded') || data.message.includes('529')) {
        toast.error('Server is currently overloaded. Please try again in a few minutes.', {
          duration: 10000,
          icon: '🔄'
        })
      } else if (data.message.includes('Token limit exceeded')) {
        toast.error('Token limit exceeded. Please start a new session or try a shorter query.', {
          duration: 6000,
          icon: '📊'
        })
      } else if (data.message.includes('timeout')) {
        toast.error('Request timed out. The operation may be too complex - try simplifying your query.', {
          duration: 8000,
          icon: '⏰'
        })
      } else {
        toast.error(`Error: ${data.message}`, {
          duration: 5000,
          icon: '❌'
        })
      }
      
      setMessages(prev => prev.map(msg => 
        msg.isLoading ? { ...msg, content: `Error: ${data.message}`, isLoading: false } : msg
      ))
      setIsLoading(false)
      // Clear current tool status on error
      setCurrentToolStatus('')
      setToolExecutionDetails(null)
    } else if (data.type === 'connection') {
      console.log('Connection:', data.message)
    } else if (data.type === 'heartbeat') {
      console.log('Heartbeat received')
    } else if (data.type === 'timeout') {
      toast.error('Connection timeout - please reconnect', {
        duration: 5000
      })
      setIsLoading(false)
    }
  }

  const handleProgressUpdate = (progress: ProgressTrackerType) => {
    setActiveProgress(prev => {
      const existing = prev.find(p => p.id === progress.id)
      if (existing) {
        return prev.map(p => p.id === progress.id ? progress : p)
      } else {
        return [...prev, progress]
      }
    })
    
    // Extract tool execution details from progress messages
    if (progress.type === 'tool_execution' && progress.message) {
      const toolMessage = progress.message
      
      // Parse tool execution message like "Executing 2 tools: web_search_tool, sharepoint_list_files"
      const toolMatch = toolMessage.match(/Executing (\d+) tools?: (.+)/)
      if (toolMatch) {
        const totalTools = parseInt(toolMatch[1])
        const toolNamesStr = toolMatch[2]
        
        // Parse tool names, handling "and X more..." case
        let toolNames: string[] = []
        if (toolNamesStr.includes(' and ') && toolNamesStr.includes(' more...')) {
          const beforeAnd = toolNamesStr.split(' and ')[0]
          toolNames = beforeAnd.split(', ').map(name => name.trim())
        } else {
          toolNames = toolNamesStr.split(', ').map(name => name.trim())
        }
        
        setToolExecutionDetails({
          tools: toolNames,
          completed: 0,
          total: totalTools,
          currentTool: toolNames[0] || '',
          step: progress.type
        })
      }
    }
    
    // Update progress for tool execution
    if (progress.type === 'tool_execution' && progress.progress !== undefined) {
      setToolExecutionDetails(prev => {
        if (!prev) return null
        
        const completed = Math.round((progress.progress / 100) * prev.total)
        const currentIndex = Math.min(completed, prev.tools.length - 1)
        
        return {
          ...prev,
          completed,
          currentTool: prev.tools[currentIndex] || prev.tools[prev.tools.length - 1] || ''
        }
      })
    }
    
    // Rate limiting status removed from backend
  }

  const handleStatusUpdate = (status: WebSocketStatusUpdate) => {
    setStatusUpdates(prev => [...prev, status])
    setCurrentToolStatus(status.message)
    
    // Try to extract tool information from status messages
    if (status.message) {
      // Look for patterns like "Using web_search_tool" or "Calling sharepoint_list_files"
      const toolPatterns = [
        /Using (\w+)/,
        /Calling (\w+)/,
        /Executing (\w+)/,
        /Running (\w+)/,
        /(\w+_tool)/,
        /(\w+_search)/,
        /(\w+_analysis)/
      ]
      
      for (const pattern of toolPatterns) {
        const match = status.message.match(pattern)
        if (match) {
          const toolName = match[1]
          setToolExecutionDetails(prev => prev ? ({
            ...prev,
            currentTool: toolName,
            step: 'tool_execution'
          }) : {
            tools: [toolName],
            completed: 0,
            total: 1,
            currentTool: toolName,
            step: 'tool_execution'
          })
          break
        }
      }
    }
    
    console.log('Status update:', status.message)
  }

  const handleWebSocketError = (error: Event) => {
    console.error('WebSocket error:', error)
    setWsConnected(false)
    toast.error('Connection lost', {
      duration: 5000
    })
  }

  const handleWebSocketClose = () => {
    setWsConnected(false)
    toast.error('Disconnected from server', {
      duration: 5000
    })
  }


  // Auto-expand textarea function
  const autoExpandTextarea = (textarea: HTMLTextAreaElement) => {
    textarea.style.height = 'auto'
    textarea.style.height = Math.min(textarea.scrollHeight, 200) + 'px' // Max height of 200px
  }

  const handleInputChange = (e: React.ChangeEvent<HTMLTextAreaElement>) => {
    setInputMessage(e.target.value)
    autoExpandTextarea(e.target)
  }

  const handleSendMessage = async () => {
    if (!inputMessage.trim() && uploadedFiles.length === 0) return

    const userMessage: ChatMessage = {
      id: generateMessageId(),
      type: 'user',
      content: inputMessage,
      timestamp: new Date()
    }

    const assistantMessage: ChatMessage = {
      id: generateMessageId(),
      type: 'assistant',
      content: '',
      timestamp: new Date(),
      isLoading: true
    }

    // Clear any previous tool status when starting new operation
    setCurrentToolStatus('')
    setToolExecutionDetails(null)
    addMessage(userMessage)
    addMessage(assistantMessage)
    setIsLoading(true)

    try {
      // Use WebSocket for all chat (document chat removed)
      if (globalWebSocket.getConnectionStatus()) {
        // Send session_id if we have one, otherwise let backend create new session
        const messageData: any = {
          query: inputMessage,
          enabled_tools: settings.enabledTools,
          model: settings.model
        }
        
        if (currentSessionId) {
          messageData.session_id = currentSessionId
          console.log(`📤 Sending message with session_id: ${currentSessionId}`)
        } else {
          console.log(`📤 Sending message without session_id - backend will create new session`)
        }

        let finalQuery = inputMessage.trim();

        if (uploadedDoc && finalQuery) {
          // keep retrieval short for chat questions
          const retrievalQuery = finalQuery.slice(0, 160);
          const k = 4;
          const { chunks } = await apiClient.searchUploadedDoc(
            uploadedDoc.doc_id,
            uploadedDoc.sessionId, 
            retrievalQuery,
            k
          );
          const contextBlock = [
            '[BEGIN SELECTED DOC EXCERPTS]',
            ...chunks.map((c, i) => {
              const snippet = c.text.length > 800 ? c.text.slice(0, 800) + '…' : c.text;
              return `--- Excerpt ${i + 1} (pages ${c.page_start}-${c.page_end}) ---\n${snippet}`;
            }),
            '[END SELECTED DOC EXCERPTS]',
          ].join('\n');
          finalQuery = `${finalQuery}\n\n${contextBlock}`;
        }
        // then send queryToSend instead of inputMessage
        

        const toolsForThisMessage = uploadedDoc ? [] : settings.enabledTools;
        globalWebSocket.sendMessage({ query: finalQuery, enabled_tools: toolsForThisMessage, model: settings.model, session_id: currentSessionId })
      } else {
        toast.error('Not connected to server. Please refresh the page.')
        setIsLoading(false)
      }
    } catch (error) {
      console.error('Error sending message:', error)
      toast.error('Failed to send message')
      setIsLoading(false)
    }

    setInputMessage('')
    // Reset textarea height after sending
    if (textareaRef) {
      textareaRef.style.height = 'auto'
    }
  }

  const handleFileUpload = async (files: File[]) => {
  const file = files[0];
  if (!file) return;
  try {
    toast.loading(`Uploading ${file.name}…`, { id: 'local-upload' });
    const doc = await apiClient.uploadLocal(file, currentSessionId || 'default');
    setUploadedDoc({
   doc_id: doc.doc_id,
   filename: doc.filename,
   pages: doc.pages,
   text_preview: doc.text_preview,sessionId: currentSessionId || 'default', });
    toast.success(`${doc.filename} ready for prompts`, { id: 'local-upload' });
  } catch (e: any) {
    console.error(e);
    toast.error(`Upload failed: ${e.message || e}`);
  }
};


  const { getRootProps, getInputProps, isDragActive } = useDropzone({
    onDrop: handleFileUpload,
    accept: {
      'application/pdf': ['.pdf'],
      'application/vnd.openxmlformats-officedocument.wordprocessingml.document': ['.docx'],
      'application/msword': ['.doc'],
      'text/plain': ['.txt'],
      'text/markdown': ['.md']
    },
    multiple: true,
    noClick: true // Disable dropzone click to avoid conflicts
  })

  const removeFile = (index: number) => {
    setUploadedFiles(prev => prev.filter((_, i) => i !== index))
  }

  const toggleTool = (toolName: string) => {
    setSettings(prev => {
      const newEnabledTools = prev.enabledTools.includes(toolName)
        ? prev.enabledTools.filter(t => t !== toolName)
        : [...prev.enabledTools, toolName]
      
      // Save to localStorage
      localStorage.setItem('broadaxis-enabled-tools', JSON.stringify(newEnabledTools))
      
      return {
        ...prev,
        enabledTools: newEnabledTools
      }
    })
  }

  const fetchSharePointFolders = async (forceRefresh = false, rootPathOverride?: string) => {
    const root = (typeof rootPathOverride === 'string') ? rootPathOverride : spRootPath;
    const cacheKey = `root:${root || ''}`;
    const now = Date.now();
      
    // Check cache first (unless force refresh)
    if (!forceRefresh && sharePointCache[cacheKey] && (now - sharePointCache[cacheKey].timestamp) < CACHE_DURATION) {
    setAvailableFolders(sharePointCache[cacheKey].folders);
    return;
  }
    
    setIsLoadingFolders(true);
  try {
    const response = await apiClient.listSharePointFiles(root || '');
    if (response.status === 'success' && response.files) {
      const folders = response.files
        .filter((item: any) => item.type === 'folder')
        .map((item: any) => item.filename);

      setSharePointCache(prev => ({
        ...prev,
        [cacheKey]: { folders, timestamp: now }
      }));
      setAvailableFolders(folders);
    }
  } catch (error) {
    console.error('Error fetching SharePoint folders:', error);
    toast.error('Failed to fetch SharePoint folders');
  } finally {
    setIsLoadingFolders(false);
  }
};

  // Add this helper somewhere near your cache state:
  const invalidateSharePointCache = (prefix = '') => {
    setSharePointCache(prev => {
      const copy = { ...prev }
      Object.keys(copy).forEach(k => {
        if (!prefix || k.startsWith(prefix)) delete copy[k]
      })
      return copy
    })
  }

  // Update fetchSubFolders to avoid caching empty lists:
  const fetchSubFolders = async (parentFolder: string, forceRefresh = false) => {
    const cacheKey = parentFolder
    const now = Date.now()

    if (!forceRefresh && sharePointCache[cacheKey] && (now - sharePointCache[cacheKey].timestamp) < CACHE_DURATION) {
      setSubFolders(sharePointCache[cacheKey].folders)
      return sharePointCache[cacheKey].folders.length > 0
    }

    setIsLoadingFolders(true)
    try {
      const response = await apiClient.listSharePointFiles(toPath(parentFolder));  // uses root

      if (response.status === 'success' && response.files) {
        const folders = response.files
          .filter((item: any) => item.type === 'folder')
          .map((item: any) => item.filename)

        // ✅ Only cache if we actually have folders
        if (folders.length > 0) {
          setSharePointCache(prev => ({
            ...prev,
            [cacheKey]: { folders, timestamp: now }
          }))
        }
        setSubFolders(folders)
        return folders.length > 0
      }
      return false
    } catch (e) {
      toast.error('Failed to fetch subfolders')
      return false
    } finally {
      setIsLoadingFolders(false)
    }
  }


  const fetchSharePointFiles = async (folderPath: string, forceRefresh = false) => {
    const cacheKey = folderPath
    const now = Date.now()
    
    // Check cache first (unless force refresh)
    if (!forceRefresh && fileCache[cacheKey] && (now - fileCache[cacheKey].timestamp) < CACHE_DURATION) {
      setAvailableFiles(fileCache[cacheKey].files)
      return
    }
    
    setIsLoadingFiles(true)
    try {
      const response = await apiClient.listSharePointFiles(toPath(folderPath));    // uses root
      if (response.status === 'success' && response.files) {
        // Filter for files only (not folders) and map backend fields to frontend expectations
        const files = response.files
          .filter((item: any) => item.type !== 'folder')
          .map((item: any) => ({
            name: item.filename, // Backend returns 'filename'
            path: item.path,
            extension: item.type, // Backend returns 'type' for file extension
            size_mb: item.file_size ? (item.file_size / (1024 * 1024)).toFixed(2) : 0, // Convert bytes to MB
            modified_date: item.modified_at // Backend returns 'modified_at'
          }))
        
        // Update cache
        setFileCache(prev => ({
          ...prev,
          [cacheKey]: { files, timestamp: now }
        }))
        setAvailableFiles(files)
      }
    } catch (error) {
      console.error('Error fetching SharePoint files:', error)
      toast.error('Failed to fetch SharePoint files')
    } finally {
      setIsLoadingFiles(false)
    }
  }

  // Document type input handlers for Step 4
  const handleDocumentTypeSubmit = async () => {
    if (!documentTypeInput.trim() || !pendingPrompt) {
      toast.error('Please enter a document type')
      return
    }

    const documentType = documentTypeInput.trim()
    const promptMessage = `${pendingPrompt.description}\n\nPlease generate a ${documentType} based on the previous RFP analysis and BroadAxis knowledge base.`

    setInputMessage(promptMessage)
    setTimeout(() => {
      if (globalWebSocket.getConnectionStatus()) {
        const userMessage: ChatMessage = {
          id: generateMessageId(),
          type: 'user',
          content: promptMessage,
          timestamp: new Date()
        }
        const assistantMessage: ChatMessage = {
          id: generateMessageId(),
          type: 'assistant',
          content: '',
          timestamp: new Date(),
          isLoading: true
        }
        addMessage(userMessage)
        addMessage(assistantMessage)
        setIsLoading(true)
        
        const enabledTools = getToolsForPrompt(pendingPrompt)
        console.log('Step 4 - Sending message with tools:', enabledTools)
        console.log('Step 4 - Document type:', documentType)
        
        globalWebSocket.sendMessage({
          query: promptMessage,
          enabled_tools: enabledTools,
          model: settings.model,
          session_id: currentSessionId
        })
        setInputMessage('')
        setShowDocumentTypeInput(false)
        setDocumentTypeInput('')
        setPendingPrompt(null)
        
        toast.success(`Generating ${documentType}...`)
      } else {
        console.error('WebSocket not connected')
        toast.error('Connection lost. Please refresh the page.')
      }
    }, 100)
  }

  const handleDocumentTypeCancel = () => {
    setShowDocumentTypeInput(false)
    setDocumentTypeInput('')
    setPendingPrompt(null)
  }

  const handleFileSelection = async (file: any) => {
    if (!selectedPrompt || !selectedFolder) return;

    try {
      setIsLoading(true);
      toast.loading('Processing document...', { id: 'file-summary' });

      // Use the full prompt template content from MCP server
      const promptMessage = selectedPrompt.content || selectedPrompt.description || selectedPrompt.name || 'Please analyze this document';
      
      // Add file-specific context
      const fullMessage = `${promptMessage}\n\nPlease analyze the document: ${file.name} from folder: ${selectedFolder}`;

      const userMessage: ChatMessage = {
        id: generateMessageId(),
        type: 'user',
        content: fullMessage,
        timestamp: new Date()
      };

      const assistantMessage: ChatMessage = {
        id: generateMessageId(),
        type: 'assistant',
        content: '',
        timestamp: new Date(),
        isLoading: true
      };

      addMessage(userMessage);
      addMessage(assistantMessage);

      const enabledTools = getToolsForPrompt(selectedPrompt);
      console.log('File selection - Sending message with tools:', enabledTools);
      console.log('File selection - Using prompt content:', selectedPrompt.content ? 'Full template' : 'Description fallback');

      if (globalWebSocket.getConnectionStatus()) {
        globalWebSocket.sendMessage({
          query: fullMessage,
          enabled_tools: enabledTools,
          model: settings.model,
          session_id: currentSessionId
        });

        setShowFileSelection(false);
        setSelectedPrompt(null);
        setSelectedFolder('');
        setAvailableFiles([]);

        toast.dismiss('file-summary');
      } else {
        console.error('WebSocket not connected');
        toast.error('Connection lost. Please refresh the page.', { id: 'file-summary' });
      }
    } catch (error: any) {
      console.error('File selection error:', error);
      setMessages(prev => prev.map(msg =>
        msg.isLoading
          ? { ...msg, content: `❌ **Error processing document:** ${error.message || error}`, isLoading: false }
          : msg
      ));
      toast.error(`Error processing document: ${error.message}`, { id: 'file-summary' });
    } finally {
      setIsLoading(false);
    }
  }

  const getToolsForPrompt = (prompt: any): string[] => {
    // Check if this is Step 2 (summary generation)
    const isStep2 = prompt.name === 'Summarize_Document' || 
                   prompt.name === 'Step2_summarize_documents' || 
                   prompt.description.includes('Generate a clear, high-value summary')
    
    // Check if this is Step 3 (Go/No-Go recommendation)
    const isStep3 = prompt.name === 'Go_No_Go_Recommendation' || 
                   prompt.name === 'Step3_go_no_go_recommendation' || 
                   prompt.description.includes('Generate an exec-style Go/No-Go matrix')
    
    // Check if this is Step 4 (Dynamic Content Generator)
    const isStep4 = prompt.name === 'Dynamic_Content_Generator' || 
                   prompt.name === 'Dynamic Content Generator' || 
                   prompt.name === 'Step4_generate_capability_statement' ||
                   prompt.description.includes('Dynamic Document Generator')
    
    if (isStep2) {
      // For Step 2, disable document generation tools to prevent SharePoint uploads
      const documentGenerationTools = ['generate_pdf_document', 'generate_word_document']
      return settings.enabledTools.filter(tool => !documentGenerationTools.includes(tool))
    }
    
    if (isStep3) {
      // For Step 3, disable document generation tools to force analysis in chat
      const documentGenerationTools = ['generate_pdf_document', 'generate_word_document']
      const filteredTools = settings.enabledTools.filter(tool => !documentGenerationTools.includes(tool))
      console.log('Step 3 - Disabled document generation tools, enabled tools:', filteredTools)
      return filteredTools
    }
    
    if (isStep4) {
      // For Step 4, enable knowledge search and document generation tools
      const allowedTools = ['Broadaxis_knowledge_search', 'generate_pdf_document', 'generate_word_document']
      const filteredTools = settings.enabledTools.filter(tool => allowedTools.includes(tool))
      console.log('Step 4 - Enabled knowledge search and document generation tools:', filteredTools)
      return filteredTools
    }
    
    // For all other prompts, use all enabled tools
    return settings.enabledTools
  }

  async function runPromptWithUploadedDoc(prompt: any) {
    if (!uploadedDoc) return;
    const retrievalQuery =
      (prompt?.description?.slice(0, 120) ?? prompt?.name ?? 'overview');

    // fetch relevant chunks to keep tokens safe
    const k = 5; // ↓ keep inputs small
    const { chunks } = await apiClient.searchUploadedDoc(
      uploadedDoc.doc_id,
      uploadedDoc.sessionId,
      retrievalQuery,
      k
    );

    let excerpts = chunks || [];
  if (!excerpts.length) {
    // optional: add a client helper in api.ts:
    // getUploadedText(docId, sessionId, startPage=1, endPage=3)
    try {
      const { text } = await apiClient.getUploadedText(
        uploadedDoc.doc_id,
        uploadedDoc.sessionId,
        1, 3
      );
      if (text?.trim()) {
        excerpts = [{ page_start: 1, page_end: 3, text }];
      }
    } catch (_) {
      // swallow; we’ll proceed with no excerpts if backend is unavailable
    }
  }

    // trim each excerpt to ~1200 chars to keep tokens low
    const contextBlock = [
      '[BEGIN SELECTED DOC EXCERPTS]',
      ...chunks.map((c, i) => {
        const snippet = c.text.length > 1200 ? c.text.slice(0, 1200) + '…' : c.text;
        return `--- Excerpt ${i + 1} (pages ${c.page_start}-${c.page_end}) ---\n${snippet}`;
      }),
      '[END SELECTED DOC EXCERPTS]',
    ].join('\n');


    const promptMessage = `${prompt.description || prompt.name}\n\n${contextBlock}`;

    // your existing websocket send flow
    const userMessage = {
      id: generateMessageId(),
      type: 'user' as const,
      content: promptMessage,
      timestamp: new Date()
    };
    const assistantMessage = {
      id: generateMessageId(),
      type: 'assistant' as const,
      content: '',
      timestamp: new Date(),
      isLoading: true
    };
    addMessage(userMessage);
    addMessage(assistantMessage);

    globalWebSocket.sendMessage({
      query: promptMessage,
      enabled_tools: getToolsForPrompt(prompt),
      model: settings.model,
      session_id: currentSessionId
      // optional: include a hint
      // , metadata: { uploaded_doc_id: uploadedDoc.doc_id }
    });

    setShowPromptsPanel(false);
  }

  const runReviewPackageForPath = (packagePath: string) => {
    if (!globalWebSocket.getConnectionStatus()) {
      toast.error('Not connected to server. Please refresh the page.');
      return;
    }

    // Add chat messages so the user sees what's happening
    const userMessage: ChatMessage = {
      id: generateMessageId(),
      type: 'user',
      content: `Run Review Package analysis for: ${packagePath}`,
      timestamp: new Date()
    };

    const assistantMessage: ChatMessage = {
      id: generateMessageId(),
      type: 'assistant',
      content: '',
      timestamp: new Date(),
      isLoading: true
    };

    addMessage(userMessage);
    addMessage(assistantMessage);
    setIsLoading(true);

    // Send the special job message over WebSocket
    globalWebSocket.sendMessage({
      type: 'start_job',
      task_type: 'review_package',
      path: packagePath,
      options: {
        include_subfolders: true,
        max_files: 200
      },
      model: settings.model,
      session_id: currentSessionId
    });
  };

  const handlePromptClick = async (prompt: any) => {
    console.log('Prompt clicked:', prompt)

    // 🔹 Detect prompt types
    const isIntelligentRFP =
      prompt.name === 'Intelligent_RFP_Processing' ||
      prompt.description.includes('intelligent RFP processing')

    const isStep2 =
      prompt.name === 'Summarize_Document' ||
      prompt.name === 'Step2_summarize_documents' ||
      prompt.description.includes('Generate a clear, high-value summary')

    const isStep4 =
      prompt.name === 'Dynamic_Content_Generator' ||
      prompt.name === 'Dynamic Content Generator' ||
      prompt.name === 'Step4_generate_capability_statement' ||
      prompt.description.includes('Dynamic Document Generator') ||
      prompt.description.includes('Generate high-quality capability statements')

    // 🔹 NEW: detect Review Package prompt
    const isReviewPackage = isReviewPackagePrompt(prompt)

    // 🔹 SPECIAL CASE: Review Package prompt → use "/Review Package" root
    if (isReviewPackage) {
      console.log('Review Package prompt detected - using /Review Package root')
      
      // point SharePoint browsing to /Review Package
      setSpRootPath('/Review Package')

      // (optional but recommended) clear any old cache for other roots
      invalidateSharePointCache()

      setSelectedPrompt(prompt)
      await fetchSharePointFolders(true, '/Review Package') // force refresh at that root
      setShowFolderSelection(true)
      setShowPromptsPanel(false)
      return
    }

    // 🔹 For ALL OTHER prompts, reset root back to default
    setSpRootPath('')        // this makes fetchSharePointFolders() use the normal root
    invalidateSharePointCache()

    // ==== EXISTING LOGIC BELOW (unchanged) ====

    // If we have an uploaded file, offer to run the selected prompt on it
    if (uploadedDoc) {
      const runOnUploaded = window.confirm(
        `Run "${prompt.name}" on uploaded file "${uploadedDoc.filename}"?\n\n` +
        `OK = Uploaded file, Cancel = pick a SharePoint folder`
      )

      if (runOnUploaded) {
        await runPromptWithUploadedDoc(prompt)
        setSelectedPrompt(null)
        return
      }

      setSelectedPrompt(prompt)
      await fetchSharePointFolders()   // now this will use root = '' again
      setShowFolderSelection(true)
      setShowPromptsPanel(false)
      return
    }

    if (isIntelligentRFP) {
      console.log('Intelligent RFP processing prompt detected - showing folder selection')
      setSelectedPrompt(prompt)
      await fetchSharePointFolders()
      setShowFolderSelection(true)
      setShowPromptsPanel(false)
    } else if (isStep2) {
      console.log('Step2 prompt detected - showing folder selection')
      setSelectedPrompt(prompt)
      await fetchSharePointFolders()
      setShowFolderSelection(true)
      setShowPromptsPanel(false)
    } else if (isStep4) {
      console.log('Step 4 prompt detected - showing document type input')
      setPendingPrompt(prompt)
      setDocumentTypeInput('')
      setShowDocumentTypeInput(true)
      setShowPromptsPanel(false)
    } else {
      console.log('Other prompt detected - executing directly')

      const promptMessage =
        prompt.content ||
        prompt.description ||
        prompt.name ||
        'Please execute this prompt template.'

      setInputMessage(promptMessage)

      setTimeout(() => {
        if (globalWebSocket.getConnectionStatus()) {
          const userMessage: ChatMessage = {
            id: generateMessageId(),
            type: 'user',
            content: promptMessage,
            timestamp: new Date()
          }
          const assistantMessage: ChatMessage = {
            id: generateMessageId(),
            type: 'assistant',
            content: '',
            timestamp: new Date(),
            isLoading: true
          }

          addMessage(userMessage)
          addMessage(assistantMessage)

          globalWebSocket.sendMessage({
            query: promptMessage,
            enabled_tools: getToolsForPrompt(prompt),
            model: settings.model,
            session_id: currentSessionId
          })

          setInputMessage('')
          setShowPromptsPanel(false)
        } else {
          console.error('WebSocket not connected')
          toast.error('Connection lost. Please refresh the page.')
        }
      }, 100)
    }
  }

  const handleFolderSelection = async (folderName: string) => {
    if (!selectedPrompt) return;

    // Safe/normalized description
    const desc = (selectedPrompt.description || '').toLowerCase();

<<<<<<< HEAD
    // 🔹 Detect if this is the Review Package prompt
    const isReviewPackage = isReviewPackagePrompt(selectedPrompt);

    // ✅ SPECIAL CASE: Review Package → treat this folder as the package root
    if (isReviewPackage) {
      // Build the full SharePoint path using the current root (/Review Package)
      const fullPath = toPath(folderName); // e.g. "/Review Package/Harris County"

      // Close the folder modal and clear the prompt selection
      setShowFolderSelection(false);
      setSelectedPrompt(null);
      setSelectedParentFolder('');

      // Kick off the Review Package job for this folder (including subfolders)
      runReviewPackageForPath(fullPath);
      return;
    }

=======
>>>>>>> 8e071599
    // Prompt kind checks
    const isIntelligentRFP =
      selectedPrompt.name === 'Intelligent_RFP_Processing' ||
      desc.includes('intelligent rfp processing');

    const isStep2 =
      selectedPrompt.name === 'Summarize_Document' ||
      selectedPrompt.name === 'Step2_summarize_documents' ||
      desc.includes('generate a clear, high-value summary');

    if (isIntelligentRFP) {
      // Check for subfolders
      const hasSubFolders = await fetchSubFolders(folderName);

      if (hasSubFolders) {
        setSelectedParentFolder(folderName);
        setShowSubFolderSelection(true);
        setShowFolderSelection(false);
        return;
      }

      // No subfolders → run intelligent RFP processing on the folder
      try {
        setIsLoading(true);
        toast.loading('Starting intelligent RFP processing...', { id: 'intelligent-rfp' });

        const userMessage: ChatMessage = {
          id: generateMessageId(),
          type: 'user',
          content: `Process RFP folder intelligently: ${folderName}`,
          timestamp: new Date(),
        };

        const assistantMessage: ChatMessage = {
          id: generateMessageId(),
          type: 'assistant',
          content: '',
          timestamp: new Date(),
          isLoading: true,
        };
<<<<<<< HEAD

        addMessage(userMessage);
        addMessage(assistantMessage);

        const response = await apiClient.processRFPFolderIntelligent(
          folderName,
          currentSessionId || 'default'
        );

        setMessages(prev =>
          prev.map(msg =>
            msg.id === assistantMessage.id
              ? {
                  ...msg,
                  content: response.summary || response.response || 'No response received',
                  isLoading: false,
                  tokenUsage: response.token_breakdown
                    ? {
                        total_tokens: response.token_breakdown.total_tokens,
                        input_tokens: response.token_breakdown.input_tokens,
                        output_tokens: response.token_breakdown.output_tokens,
                        model_used: response.token_breakdown.model_used,
                        request_id: `rfp-${Date.now()}`,
                      }
                    : undefined,
                }
              : msg
          )
        );

        toast.success('Intelligent RFP processing completed!', { id: 'intelligent-rfp' });
      } catch (error: any) {
        console.error('Intelligent RFP processing error:', error);
        setMessages(prev =>
          prev.map(msg =>
            msg.isLoading
              ? { ...msg, content: `❌ **Error processing RFP folder:** ${error.message || error}`, isLoading: false }
              : msg
          )
        );
        toast.error(`Intelligent RFP processing error: ${error.message}`, { id: 'intelligent-rfp' });
      } finally {
        setIsLoading(false);
        setShowFolderSelection(false);
        setSelectedPrompt(null);
      }
      return;
    } else if (isStep2) {
      // Step 2 (Summarize): use the Subfolder modal and show BOTH subfolders + files for this folder
      await fetchSubFolders(folderName); // or await fetchSubFolders(folderName, true) for hard refresh
      setSelectedParentFolder(folderName);
      setSelectedFolder(folderName);
      setShowSubFolderSelection(true);
      setShowFolderSelection(false);
      await fetchSharePointFiles(folderName, true); // load files into same modal
      return; // ⬅ important: don't fall through to "other prompts"
    }

    // --- Other prompts (unchanged behavior) ---
    const hasSubFolders = await fetchSubFolders(folderName);

=======

        addMessage(userMessage);
        addMessage(assistantMessage);

        const response = await apiClient.processRFPFolderIntelligent(
          folderName,
          currentSessionId || 'default'
        );

        setMessages(prev =>
          prev.map(msg =>
            msg.id === assistantMessage.id
              ? {
                  ...msg,
                  content: response.summary || response.response || 'No response received',
                  isLoading: false,
                  tokenUsage: response.token_breakdown
                    ? {
                        total_tokens: response.token_breakdown.total_tokens,
                        input_tokens: response.token_breakdown.input_tokens,
                        output_tokens: response.token_breakdown.output_tokens,
                        model_used: response.token_breakdown.model_used,
                        request_id: `rfp-${Date.now()}`,
                      }
                    : undefined,
                }
              : msg
          )
        );

        toast.success('Intelligent RFP processing completed!', { id: 'intelligent-rfp' });
      } catch (error: any) {
        console.error('Intelligent RFP processing error:', error);
        setMessages(prev =>
          prev.map(msg =>
            msg.isLoading
              ? { ...msg, content: `❌ **Error processing RFP folder:** ${error.message || error}`, isLoading: false }
              : msg
          )
        );
        toast.error(`Intelligent RFP processing error: ${error.message}`, { id: 'intelligent-rfp' });
      } finally {
        setIsLoading(false);
        setShowFolderSelection(false);
        setSelectedPrompt(null);
      }
      return;
    } else if (isStep2) {
      // Step 2 (Summarize): use the Subfolder modal and show BOTH subfolders + files for this folder
      await fetchSubFolders(folderName); // or await fetchSubFolders(folderName, true) for hard refresh
      setSelectedParentFolder(folderName);
      setSelectedFolder(folderName);
      setShowSubFolderSelection(true);
      setShowFolderSelection(false);
      await fetchSharePointFiles(folderName, true); // load files into same modal
      return; // ⬅ important: don't fall through to "other prompts"
    }

    // --- Other prompts (unchanged behavior) ---
    const hasSubFolders = await fetchSubFolders(folderName);

>>>>>>> 8e071599
    if (hasSubFolders) {
      setSelectedParentFolder(folderName);
      setShowSubFolderSelection(true);
      setShowFolderSelection(false);
    } else {
      const promptMessage = `${selectedPrompt.description}\n\nPlease analyze the SharePoint folder: ${folderName}`;
      setInputMessage(promptMessage);

      setTimeout(() => {
        if (globalWebSocket.getConnectionStatus()) {
          const userMessage: ChatMessage = {
            id: generateMessageId(),
            type: 'user',
            content: promptMessage,
            timestamp: new Date(),
          };
          const assistantMessage: ChatMessage = {
            id: generateMessageId(),
            type: 'assistant',
            content: '',
            timestamp: new Date(),
            isLoading: true,
          };
          addMessage(userMessage);
          addMessage(assistantMessage);
          setIsLoading(true);

          globalWebSocket.sendMessage({
            query: promptMessage,
            enabled_tools: getToolsForPrompt(selectedPrompt),
            model: settings.model,
          });

          setInputMessage('');
          setShowFolderSelection(false);
          setSelectedPrompt(null);
        }
      }, 100);
    }
  };
  
  const handleSubFolderSelection = async (subFolderName: string) => {
    if (!selectedPrompt || !selectedParentFolder) return;

    const fullPath = `${selectedParentFolder}/${subFolderName}`;

    // --- Prompt kind detection (keep your existing names/phrases) ---
    const name = (selectedPrompt.name || '').toLowerCase();
    const desc = (selectedPrompt.description || '').toLowerCase();

    const isIntelligentRFP =
      name.includes('intelligent_rfp_processing') ||
      desc.includes('intelligent rfp processing');

    const isStep1 =
      name.includes('step1') ||
      name.includes('step-1') ||
      desc.includes('identify and categorize rfp');

    const isStep2 =
      name.includes('step2') ||
      name.includes('step-2') ||
      name.includes('summarize') ||
      name.includes('summary') ||
      desc.includes('generate a clear, high-value summary') ||
      desc.includes('summarize') ||
      desc.includes('summary');

    const isStep3 =
      name.includes('step3') ||
      name.includes('step-3') ||
      desc.includes('go/no-go');

    const isStep4 =
      name.includes('step4') ||
      name.includes('step-4') ||
      desc.includes('proposal') ||
      desc.includes('capability statement');

    const isStep5 =
      name.includes('step5') ||
      name.includes('step-5') ||
      desc.includes('fill missing information');

    // --- NEW: drill-down check for ALL prompts ---
    const hasMore = await fetchSubFolders(fullPath, true);
    if (hasMore) {
      setSelectedParentFolder(fullPath);
      setShowSubFolderSelection(true);

      // ✅ Step 2: also load files for this folder so the modal shows both lists
      if (isStep2) {
        setSelectedFolder(fullPath);
        await fetchSharePointFiles(fullPath, true);
      }
      return;
    }


    // --- Leaf folder reached: act per prompt type ---

    // Intelligent RFP → run folder processing API
    if (isIntelligentRFP) {
      try {
        setIsLoading(true);
        toast.loading('Starting intelligent RFP processing...', { id: 'intelligent-rfp' });

        const userMessage: ChatMessage = {
          id: generateMessageId(),
          type: 'user',
          content: `Process RFP folder intelligently: ${fullPath}`,
          timestamp: new Date()
        };

        const assistantMessage: ChatMessage = {
          id: generateMessageId(),
          type: 'assistant',
          content: '',
          timestamp: new Date(),
          isLoading: true
        };

        addMessage(userMessage);
        addMessage(assistantMessage);

        const response = await apiClient.processRFPFolderIntelligent(fullPath, currentSessionId || 'default');

        setMessages(prev => prev.map(msg =>
          msg.id === assistantMessage.id
            ? {
                ...msg,
                content: response.summary || response.response || 'No response received',
                isLoading: false,
                tokenUsage: response.token_breakdown ? {
                  total_tokens: response.token_breakdown.total_tokens,
                  input_tokens: response.token_breakdown.input_tokens,
                  output_tokens: response.token_breakdown.output_tokens,
                  model_used: response.token_breakdown.model_used,
                  request_id: `rfp-${Date.now()}`
                } : undefined
              }
            : msg
        ));

        toast.success('Intelligent RFP processing completed!', { id: 'intelligent-rfp' });
      } catch (error: any) {
        console.error('Intelligent RFP processing error:', error);
        setMessages(prev => prev.map(msg =>
          msg.isLoading
            ? { ...msg, content: `❌ **Error processing RFP folder:** ${error.message || error}`, isLoading: false }
            : msg
        ));
        toast.error(`Intelligent RFP processing error: ${error.message}`, { id: 'intelligent-rfp' });
      } finally {
        setIsLoading(false);
        setShowSubFolderSelection(false);
        setSelectedPrompt(null);
        setSelectedParentFolder('');
      }
      return;
    }

    // Step 1 & Step 2 → open file selection modal for this leaf folder
   // Step 1 → open file selection modal (unchanged)
    if (isStep1) {
      setSelectedFolder(fullPath);
      await fetchSharePointFiles(fullPath);
      setShowFileSelection(true);
      setShowSubFolderSelection(false);
      return;
    }

    // Step 2 → stay in this modal, but refresh listing and files here
    if (isStep2) {
      setSelectedParentFolder(fullPath);       // drill deeper but keep modal open
      setSelectedFolder(fullPath);
      await fetchSubFolders(fullPath, true);   // refresh subfolders
      await fetchSharePointFiles(fullPath, true);  // refresh files
      setShowSubFolderSelection(true);
      return;
    }


    // Step 3 / Step 4 / Step 5 / Others → send a message targeting this folder
    // (If you later want Step 4 to ask for "document type", hook your existing showDocumentTypeInput here.)
    const promptMessage = `${selectedPrompt.description}\n\nPlease analyze the SharePoint folder: ${fullPath}`;
    setInputMessage(promptMessage);

    setTimeout(() => {
      if (globalWebSocket.getConnectionStatus()) {
        const userMessage: ChatMessage = {
          id: generateMessageId(),
          type: 'user',
          content: promptMessage,
          timestamp: new Date()
        };
        const assistantMessage: ChatMessage = {
          id: generateMessageId(),
          type: 'assistant',
          content: '',
          timestamp: new Date(),
          isLoading: true
        };
        addMessage(userMessage);
        addMessage(assistantMessage);
        setIsLoading(true);

        globalWebSocket.sendMessage({
          query: promptMessage,
          enabled_tools: getToolsForPrompt(selectedPrompt),
          model: settings.model,
          session_id: currentSessionId
        });

        setInputMessage('');
        setShowSubFolderSelection(false);
        setSelectedPrompt(null);
        setSelectedParentFolder('');
      }
    }, 100);
  };

  // Ensure a parent RFP task exists, return its id
  async function ensureParentRfpTask(rfpPath: string, folderName: string) {
    // 1) Try to find an existing parent RFP/RFI/RFQ task by document path or title
    const allTasks = await apiClient.getTasks();
    const existing = allTasks.find((t: any) => {
      if (t.category !== 'Project') return false;
      if (!['RFP', 'RFI', 'RFQ'].includes(t.type)) return false;

      // Match by exact document path (case-insensitive) OR by title containing folder name
      const docMatch =
        (t.document && t.document.toLowerCase() === rfpPath.toLowerCase());
      const titleMatch =
        (t.title && (t.title === folderName || t.title.includes(folderName)));

      return docMatch || titleMatch;
    });

    if (existing) return existing.id;

    // 2) If none, create a new parent RFP task
    const created = await apiClient.createTask({
      category: 'Project',
      type: 'RFP',
      title: folderName,
      document: rfpPath,
      status: 'Assigned',
      priority: 'Medium',
      // assigned_to and due_date can be filled later on the Dashboard;
      // children can inherit when you import (once parent has them)
    });
    return created.id;
  }




  return (
    <div className="flex h-[calc(100vh-4.5rem)] bg-blue-50">
      {/* Chat History Sidebar */}
      <div className={`${isSidebarCollapsed ? 'w-16' : 'w-64'} transition-all duration-300 ease-in-out bg-white/70 backdrop-blur-md border-r border-blue-200/50 flex flex-col shadow-xl`}>
        <div className="p-3 border-b border-blue-200/50 space-y-2">
          {/* Sidebar Toggle Button */}
          <div className="flex items-center justify-between mb-2">
            {!isSidebarCollapsed && (
              <div className="flex items-center space-x-2">
                <div className="w-6 h-6 bg-gradient-to-r from-blue-600 to-blue-700 rounded-lg flex items-center justify-center shadow-lg">
                  <span className="text-white text-xs font-bold">💬</span>
                </div>
                <h3 className="text-sm font-bold bg-gradient-to-r from-blue-600 to-blue-700 bg-clip-text text-transparent">
                  Chat Sessions
                </h3>
              </div>
            )}
            <button
              onClick={() => setIsSidebarCollapsed(!isSidebarCollapsed)}
              className="p-1.5 rounded-lg bg-white/80 hover:bg-white shadow-md transition-all duration-200 hover:scale-105"
            >
              <span className="text-gray-600 text-sm">
                {isSidebarCollapsed ? '→' : '←'}
              </span>
            </button>
          </div>
          <button 
            onClick={async () => {
              // Clear current session files if any
              if (uploadedFiles.length > 0) {
                try {
                  await apiClient.clearSession(currentSessionId || 'default')
                } catch (error) {
                  console.error('Failed to clear session:', error)
                }
              }
              await createNewSession()
              setUploadedFiles([])
              setInputMessage('')
              toast.success('New chat started')
            }}
            className={`w-full bg-gradient-to-r from-blue-600 to-blue-700 text-white px-3 py-2 rounded-lg hover:from-blue-700 hover:to-blue-800 transition-all duration-200 shadow-lg hover:shadow-xl transform hover:scale-105 font-medium text-sm flex items-center justify-center space-x-2 ${isSidebarCollapsed ? 'px-2' : 'px-3'}`}
          >
            {!isSidebarCollapsed && <span>New Chat</span>}
          </button>
          
          <button 
            onClick={() => {
              setShowTokenDashboard(true)
            }}
            className={`w-full bg-gradient-to-r from-green-600 to-green-700 text-white px-3 py-2 rounded-lg hover:from-green-700 hover:to-green-800 transition-all duration-200 shadow-lg hover:shadow-xl transform hover:scale-105 font-medium text-sm flex items-center justify-center space-x-2 ${isSidebarCollapsed ? 'px-2' : 'px-3'}`}
          >
            <span className="text-sm">📊</span>
            {!isSidebarCollapsed && <span>Token Status</span>}
          </button>
        </div>
        
                 {/* Chat Sessions List */}
         <div className="flex-1 overflow-y-auto">
           <div className="p-2">
             {!isSidebarCollapsed && (
               <h3 className="text-xs font-semibold text-blue-600 mb-2 px-2">CHAT HISTORY</h3>
             )}
             <div className="space-y-1">
               {chatSessions.slice().reverse().map((session) => (
                 <div key={session.id} className="group relative">
                   <button
                     onClick={() => switchToSession(session.id)}
                     className={`w-full text-left p-2 rounded-lg text-sm transition-colors ${
                       currentSessionId === session.id
                         ? 'bg-blue-100 text-blue-800'
                         : 'text-blue-600 hover:bg-blue-50'
                     } ${isSidebarCollapsed ? 'flex items-center justify-center' : ''}`}
                     title={isSidebarCollapsed ? session.title : undefined}
                   >
                     {isSidebarCollapsed ? (
                       <span className="text-lg">💬</span>
                     ) : (
                       <>
                         <div className="truncate font-medium">{session.title}</div>
                         <div className="text-xs text-blue-400 mt-1">
                           {session.updatedAt.toLocaleDateString()}
                         </div>
                       </>
                     )}
                   </button>
                   {!isSidebarCollapsed && (
                     <button
                       onClick={(e) => {
                         e.stopPropagation()
                         if (confirm('Delete this chat?')) {
                           deleteSession(session.id)
                           toast.success('Chat deleted')
                         }
                       }}
                       className="absolute top-2 right-2 opacity-0 group-hover:opacity-100 w-5 h-5 rounded text-xs bg-red-100 text-red-600 hover:bg-red-200 transition-all"
                     >
                       ×
                     </button>
                   )}
                 </div>
               ))}
               {chatSessions.length === 0 && !isSidebarCollapsed && (
                 <div className="text-center text-blue-400 text-xs py-4">
                   No chat history yet
                 </div>
               )}
             </div>
           </div>
         </div>

      </div>

      {/* Main Chat Area */}
      <div className="flex-1 flex flex-col">
        {/* Header */}
        <div className="bg-white/70 backdrop-blur-md border-b border-blue-200/50 p-4 shadow-sm">
          <div className="flex items-center justify-between">
            <div className="flex items-center space-x-4">
              <h2 className="text-lg font-semibold text-blue-800">Chat Interface</h2>
              <select
                value={settings.model}
                onChange={(e) => setSettings(prev => ({ ...prev, model: e.target.value }))}
                className="px-3 py-2 border border-blue-300/50 rounded-xl text-sm bg-white/80 text-blue-700 focus:outline-none focus:ring-2 focus:ring-blue-400"
              >
                <option value="claude-sonnet-4-5-20250929">🚀 Claude 4.5 Sonnet</option>
                <option value="claude-haiku-4-5-20251001">⚡ Claude 3 Haiku (Fast)</option>
                <option value="claude-opus-4-20250514">⭐ Claude Opus 4</option>
                <option value="claude-sonnet-4-20250514">💎 Claude 4 Sonnet</option>
              </select>
            </div>
          </div>
        </div>

        

        {/* Uploaded Files - Compact Design */}
        {uploadedFiles.length > 0 && (
          <div className="bg-blue-500/10 border-b border-blue-200/50 px-4 py-2">
            <div className="flex items-center justify-between">
              <div className="flex items-center space-x-2">
                <span className="text-blue-700 font-medium text-sm">📎 Files:</span>
                <div className="flex items-center space-x-1">
                  {uploadedFiles.map((file, index) => (
                    <div key={index} className="group relative">
                      <div className="flex items-center space-x-1 bg-blue-600 text-white px-3 py-1 rounded-full text-xs font-medium shadow-sm hover:shadow-md transition-all">
                        <span>📄</span>
                        <span className="max-w-20 truncate">{file.filename}</span>
                        <button
                          onClick={() => {
                            removeFile(index)
                            toast.success(`${file.filename} removed`)
                          }}
                          className="ml-1 text-blue-200 hover:text-white transition-colors"
                        >
                          ×
                        </button>
                      </div>
                      {/* Tooltip */}
                      <div className="absolute bottom-full left-1/2 transform -translate-x-1/2 mb-2 px-2 py-1 bg-blue-700 text-white text-xs rounded opacity-0 group-hover:opacity-100 transition-opacity whitespace-nowrap z-10">
                        {file.filename} ({(file.size / 1024).toFixed(1)} KB)
                      </div>
                    </div>
                  ))}
                </div>
              </div>
              <span className="text-xs text-blue-600">
                {uploadedFiles.length}/3 files
              </span>
            </div>
          </div>
        )}

        {/* Messages */}
        <div className="flex-1 overflow-y-auto p-6 space-y-6 max-w-7xl mx-auto">
          {messages.length === 0 ? (
            <div className="text-center text-blue-500 mt-20">
              <h3 className="text-lg font-medium mb-2">Welcome to BroadAxis-AI</h3>
              <p>Upload RFP/RFQ documents and ask questions about them</p>
              {uploadedFiles.length > 0 && (
                <p className="mt-2 text-sm text-blue-600">
                  📄 {uploadedFiles.length} document(s) ready for analysis
                </p>
              )}
            </div>
          ) : (
            messages.map((message) => (
              <div
                key={message.id}
                className={`flex ${message.type === 'user' ? 'justify-end' : 'justify-start'}`}
              >
                <div
                  className={`${message.type === 'user' ? 'max-w-2xl' : 'w-full max-w-none'} px-8 py-6 rounded-2xl shadow-lg ${
                    message.type === 'user'
                      ? 'bg-blue-100 border border-blue-300 text-gray-900 font-medium'
                      : 'bg-white/90 backdrop-blur-md border border-blue-200/50'
                  }`}
                >
                  {message.isLoading ? (
                    <div className="flex items-center space-x-3 bg-gradient-to-r from-blue-50/80 to-blue-100/60 border border-blue-300/60 rounded-xl p-4 shadow-sm">
                      <div className="relative">
                        <div className="animate-spin rounded-full h-5 w-5 border-2 border-blue-200 border-t-blue-600"></div>
                        <div className="absolute inset-0 rounded-full border-2 border-blue-100"></div>
                      </div>
                      <div className="flex-1">
                        {/* Show detailed tool execution if available */}
                        {toolExecutionDetails ? (
                          <div>
                            <div className="text-sm font-semibold text-blue-900">
                              {toolExecutionDetails.currentTool ? `Using ${formatToolName(toolExecutionDetails.currentTool)}` : 'Executing Tools'}
                            </div>
                            <div className="text-xs text-blue-700 mt-1 flex items-center space-x-2">
                              <span className="w-1.5 h-1.5 bg-blue-500 rounded-full animate-pulse"></span>
                              <span>
                                {toolExecutionDetails.total > 1 
                                  ? `Tool ${toolExecutionDetails.completed + 1} of ${toolExecutionDetails.total}`
                                  : 'Processing with AI tools'
                                }
                              </span>
                            </div>
                            {/* Show tool list if multiple tools */}
                            {toolExecutionDetails.tools.length > 1 && (
                              <div className="text-xs text-blue-600 mt-1">
                                Tools: {toolExecutionDetails.tools.map(formatToolName).join(', ')}
                              </div>
                            )}
                          </div>
                        ) : currentToolStatus ? (
                          <div>
                            <div className="text-sm font-semibold text-blue-900">
                              {currentToolStatus}
                            </div>
                            <div className="text-xs text-blue-700 mt-1 flex items-center space-x-1">
                              <span className="w-1.5 h-1.5 bg-blue-500 rounded-full animate-pulse"></span>
                              <span>AI is working with tools to provide the best response</span>
                            </div>
                          </div>
                        ) : (
                          <div>
                            <div className="text-sm font-semibold text-blue-900">
                              Processing your request...
                            </div>
                            <div className="text-xs text-blue-600 mt-1">
                              Preparing response...
                            </div>
                          </div>
                        )}
                      </div>
                      <div className="text-xs text-blue-500 font-medium">
                        {toolExecutionDetails || currentToolStatus ? 'Active' : 'Starting'}
                      </div>
                    </div>
                  ) : (
                    <>
                      <div className="rfp-analysis-content">
                        <ReactMarkdown 
                          remarkPlugins={[remarkGfm]}
                          className="prose prose-lg max-w-none rfp-markdown"
                          components={{
                            a: ({href, children}) => <a href={href as string} target="_blank" rel="noreferrer" className="underline text-blue-700 hover:text-blue-900">{children}</a>,
                            h1: ({children}) => <h1 className="text-3xl font-bold text-gray-900 mb-6 mt-8 first:mt-0 border-b-2 border-blue-200 pb-3">{children}</h1>,
                            h2: ({children}) => <h2 className="text-2xl font-bold text-blue-800 mb-4 mt-6 first:mt-0 flex items-center gap-2"><span className="text-blue-600">📋</span>{children}</h2>,
                            h3: ({children}) => <h3 className="text-xl font-semibold text-gray-800 mb-3 mt-5 first:mt-0 flex items-center gap-2"><span className="text-gray-600">📄</span>{children}</h3>,
                            h4: ({children}) => <h4 className="text-lg font-bold text-blue-700 mb-3 mt-4 first:mt-0 bg-blue-50/50 px-3 py-2 rounded-lg border-l-4 border-blue-500">{children}</h4>,
                            p: ({children}) => <p className="text-gray-700 leading-relaxed mb-4 text-base">{children}</p>,
                            ul: ({children}) => <ul className="list-disc list-inside space-y-2 mb-4 text-gray-700 ml-2">{children}</ul>,
                            ol: ({children}) => <ol className="list-decimal list-inside space-y-2 mb-4 text-gray-700 ml-2">{children}</ol>,
                            li: ({children}) => <li className="leading-relaxed ml-2">{children}</li>,
                            strong: ({children}) => <strong className="font-extrabold text-blue-900">{children}</strong>,
                            em: ({children}) => <em className="italic text-gray-600">{children}</em>,
                            blockquote: ({children}) => <blockquote className="border-l-4 border-blue-400 pl-4 py-3 bg-blue-50 rounded-r-lg mb-4 italic text-gray-700 font-medium">{children}</blockquote>,
                            code: ({children}) => <code className="bg-gray-100 px-2 py-1 rounded text-sm font-mono text-gray-800">{children}</code>,
                            pre: ({children}) => <pre className="bg-gray-900 text-gray-100 p-4 rounded-lg overflow-x-auto mb-4">{children}</pre>,
                            table: ({children}) => <div className="overflow-x-auto mb-6 shadow-lg rounded-lg"><table className="min-w-full border-collapse border border-gray-300 bg-white">{children}</table></div>,
                            th: ({children}) => <th className="border border-gray-300 bg-blue-700 px-4 py-3 text-left font-bold text-white">{children}</th>,
                            td: ({children}) => <td className="border border-gray-300 px-4 py-3 text-gray-700 bg-white">{children}</td>,
                            hr: () => <hr className="my-8 border-t-2 border-blue-300" />
                          }}
                        >
                          {message.content}
                        </ReactMarkdown>
                        
                        {/* Import to Dashboard button for RFP analysis */}
                        {message.type === 'assistant' && hasRFPDocumentsTable(message.content) && (() => {
                          // Get the previous user message to extract RFP path
                          const messageIndex = messages.findIndex(m => m.id === message.id)
                          const previousMessage = messageIndex > 0 ? messages[messageIndex - 1] : null
                          const combinedContent = (previousMessage?.content || '') + '\n' + message.content
                          
                          const rfpData = parseRFPDocuments(combinedContent)
                          if (rfpData.hasDocumentsTable && rfpData.documents.length > 0 &&
                                                        rfpData.decision &&
                                                        (rfpData.decision === 'GO' || rfpData.decision === 'CONDITIONAL-GO')) {
                             return (
                              <div className="mt-6 p-4 bg-gradient-to-r from-blue-50 to-blue-100 border-2 border-blue-300 rounded-xl">
                                <div className="flex items-center justify-between">
                                  <div>
                                    <h4 className="font-bold text-blue-900 text-lg mb-1">📋 Found {rfpData.documents.length} Required Documents</h4>
                                    <p className="text-sm text-blue-700">
                                      Import these as tasks to track document creation progress
                                    </p>
                                  </div>
                                  <button
                                    onClick={async () => {
                                      toast.loading('Preparing import...', { id: 'import-docs' });
                                      try {
                                        // 1) Extract path + folder name from the parsed RFP block
                                        const rfpPath = rfpData.rfpPath || '';
                                        if (!rfpPath) {
                                          toast.error('Could not detect RFP path from analysis', { id: 'import-docs' });
                                          return;
                                        }
                                        const folderName = (rfpPath.split('/').pop() || rfpPath).trim();


                                        // 2) Ensure parent exists (find OR create) and get its id
                                        const parentTaskId = await ensureParentRfpTask(rfpPath, folderName);

                                        // 3) Import the document rows under that parent
                                        toast.loading(`Importing ${rfpData.documents.length} documents...`, { id: 'import-docs' });
                                        const result = await apiClient.importRFPDocuments(
                                          parentTaskId,
                                          rfpPath,
                                          rfpData.documents
                                        );

                                        toast.success(
                                          `✅ Imported ${result.created_tasks?.length ?? rfpData.documents.length} document tasks under “${folderName}”`,
                                          { id: 'import-docs', duration: 5000 }
                                        );

                                        // Optional: jump to dashboard
                                        if (confirm('Documents imported! Open dashboard now?')) {
                                          window.location.href = '/dashboard';
                                        }
                                      } catch (err: any) {
                                        console.error('Import failed:', err);
                                        toast.error(`Failed to import: ${err?.message || err}`, { id: 'import-docs' });
                                      }
                                    }}

                                    className="px-6 py-3 bg-gradient-to-r from-green-600 to-green-700 text-white rounded-xl hover:from-green-700 hover:to-green-800 transition-all duration-200 shadow-lg hover:shadow-xl transform hover:scale-105 font-semibold flex items-center space-x-2"
                                  >
                                    <span>📋</span>
                                    <span>Import to Dashboard</span>
                                  </button>
                                </div>
                              </div>
                            )
                          }
                          return null
                        })()}
                      </div>
                      {/* Token usage display */}
                      {message.tokenUsage && (
                        <TokenDisplay tokenUsage={message.tokenUsage} compact={true} />
                      )}
                    </>
                  )}
                </div>
              </div>
            ))
          )}
          <div ref={messagesEndRef} />
        </div>


        {/* Input Area with Integrated Buttons */}
        <div className="bg-white/70 backdrop-blur-md border-t border-blue-200/50 p-4 shadow-lg relative">
          {/* Rate limiting status indicator removed */}
          
          <div className="flex items-end space-x-3">
            {/* File Upload Button */}
            <div className="relative">
              <input
                type="file"
                multiple
                accept=".pdf,.docx,.doc,.txt,.md"
                onChange={(e) => {
                  const files = Array.from(e.target.files || [])
                  if (files.length > 0) {
                    handleFileUpload(files)
                  }
                  e.target.value = '' // Reset input
                }}
                className="absolute inset-0 w-full h-full opacity-0 cursor-pointer"
                disabled={uploadedFiles.length >= 3}
              />
              <button
                className={`p-3 rounded-xl transition-all duration-200 shadow-lg hover:shadow-xl ${
                  uploadedFiles.length >= 3
                    ? 'bg-blue-400 cursor-not-allowed'
                    : 'bg-blue-600 hover:bg-blue-700 transform hover:scale-105'
                }`}
                title={`Upload files (${uploadedFiles.length}/3)`}
                onClick={(e) => {
                  if (uploadedFiles.length < 3) {
                    const input = e.currentTarget.parentElement?.querySelector('input[type="file"]') as HTMLInputElement
                    input?.click()
                  }
                }}
              >
                <span className="text-white text-lg">📎</span>
              </button>
            </div>

            {/* Prompts Button */}
            <div className="relative">
              <button
                onClick={() => setShowPromptsPanel(!showPromptsPanel)}
                className="p-3 bg-blue-600 hover:bg-blue-700 rounded-xl transition-all duration-200 shadow-lg hover:shadow-xl transform hover:scale-105"
                title="Prompt Templates"
              >
                <span className="text-white text-lg">📝</span>
              </button>
              
              {/* Prompts Dropdown */}
              {showPromptsPanel && (
                <div className="absolute bottom-full left-0 mb-2 w-[500px] bg-gradient-to-br from-white via-blue-50/50 to-blue-100/30 backdrop-blur-xl border-2 border-blue-200/60 rounded-2xl shadow-2xl z-50 overflow-hidden">
                  <div className="p-6">
                    {/* Header */}
                    <div className="flex items-center justify-between mb-5 pb-3 border-b border-blue-200/50">
                      <div className="flex items-center space-x-3">
                        <div className="w-10 h-10 bg-gradient-to-br from-blue-600 to-blue-800 rounded-xl flex items-center justify-center shadow-lg">
                          <span className="text-white text-lg">📝</span>
                        </div>
                        <div>
                          <h3 className="text-lg font-bold text-blue-900">Prompt Templates</h3>
                          <p className="text-xs text-blue-600">{allPromptTemplates.length} templates available</p>
                        </div>
                      </div>
                      <button
                        onClick={() => setShowPromptsPanel(false)}
                        className="w-8 h-8 rounded-xl bg-red-100 hover:bg-red-200 text-red-600 flex items-center justify-center transition-all duration-200 hover:scale-105"
                      >
                        ×
                      </button>
                    </div>
                    
                    {/* Templates List */}
                    <div className="space-y-3 max-h-80 overflow-y-auto pr-2 scrollbar-thin scrollbar-thumb-blue-300 scrollbar-track-blue-100">
                      {allPromptTemplates.length > 0 ? (
                        allPromptTemplates.map((prompt, index) => (
                          <div key={index} className="block">
                            <button
                              onClick={() => handlePromptClick(prompt)}
                              className="w-full text-left p-4 rounded-xl border-2 border-blue-200/60 bg-white/60 hover:border-blue-400 hover:bg-blue-50/50 hover:shadow-md transition-all duration-300 transform hover:scale-[1.02]"
                            >
                              <div className="flex items-center justify-between">
                                <div className="flex-1 flex items-center space-x-3">
                                  <div className="flex items-center space-x-2">
                                    <p className="text-base font-semibold text-blue-900">{prompt.name}</p>
                                    
                                    {/* Add indicator for Step 3 */}
                                    {(prompt.name === 'Go_No_Go_Recommendation' || prompt.name === 'Step3_go_no_go_recommendation') && (
                                      <span className="px-2 py-0.5 bg-orange-100 text-orange-700 text-xs font-medium rounded-full">
                                        📊 Go/No-Go
                                      </span>
                                    )}
                                  </div>
                                </div>
                                <div className="relative">
                                  <button
                                    type="button"
                                    className="group w-7 h-7 rounded-xl bg-gradient-to-br from-blue-100 to-blue-200 text-blue-700 flex items-center justify-center text-sm hover:from-blue-200 hover:to-blue-300 transition-all duration-200 shadow-sm hover:shadow-md transform hover:scale-110"
                                    title={prompt.description}
                                    onClick={(e) => {
                                      e.stopPropagation() // Prevent triggering the parent button
                                    }}
                                  >
                                    ℹ️
                                    <div className="absolute right-8 top-1/2 transform -translate-y-1/2 w-72 p-3 bg-gradient-to-br from-gray-800 to-gray-900 text-white text-sm rounded-xl shadow-2xl opacity-0 group-hover:opacity-100 transition-all duration-300 pointer-events-none z-[60] border border-gray-700">
                                      <div className="font-medium text-blue-300 mb-1">{prompt.name}</div>
                                      <div className="text-gray-200 leading-relaxed">{prompt.description}</div>
                                    </div>
                                  </button>
                                </div>
                              </div>
                            </button>
                          </div>
                        ))
                      ) : (
                        <div className="text-center py-8 text-blue-600">
                          <div className="w-16 h-16 bg-blue-100 rounded-full flex items-center justify-center mx-auto mb-4">
                            <span className="text-2xl">📝</span>
                          </div>
                          <p className="text-base font-medium">No prompt templates available</p>
                          <p className="text-sm mt-1 text-blue-500">Check server connection</p>
                        </div>
                      )}
                    </div>
                  </div>
                </div>
              )}
            </div>

                         {/* Folder Selection Modal - Compact Design */}
             {showFolderSelection && (
               <div className="fixed inset-0 bg-black/30 flex items-end justify-center z-50">
                 <div className="bg-white border-t-2 border-blue-500 rounded-t-xl shadow-2xl w-full max-w-2xl max-h-[70vh] flex flex-col">
                   {/* Header */}
                   <div className="flex items-center justify-between p-4 border-b border-gray-200 bg-blue-50 rounded-t-xl">
                     <div className="flex items-center space-x-2">
                       <span className="text-blue-600 text-lg">📁</span>
                       <h3 className="font-semibold text-gray-800">Select SharePoint Folder</h3>
                     </div>
                     <div className="flex items-center space-x-2">
                       <button
                         onClick={() => fetchSharePointFolders(true)}
                         disabled={isLoadingFolders}
                         className="px-2 py-1 text-xs bg-blue-600 text-white rounded hover:bg-blue-700 transition-colors disabled:opacity-50"
                         title="Refresh folders"
                       >
                         🔄
                       </button>
                       <button
                         onClick={() => {
                           setShowFolderSelection(false)
                           setSelectedPrompt(null)
                         }}
                         className="w-6 h-6 rounded-full bg-gray-500 text-white text-xs flex items-center justify-center hover:bg-gray-600 transition-colors"
                       >
                         ×
                       </button>
                     </div>
                   </div>
                   
                   {/* Content */}
                   <div className="flex-1 overflow-hidden flex flex-col">
                     <div className="p-4 border-b border-gray-100">
                       <p className="text-sm text-gray-600">
                         Choose the SharePoint folder you want to 
                         {selectedPrompt && (selectedPrompt.name === 'Step1_Identifying_documents' || 
                          selectedPrompt.name === 'Step-1: Document Identification Assistant')
                           ? ' categorize primary RFP documents from:'
                           : ' analyze for RFP/RFI/RFQ documents:'}
                       </p>
                       
                       {/* Show special message for Step 1 */}
                       {selectedPrompt && (selectedPrompt.name === 'Step1_Identifying_documents' || 
                         selectedPrompt.name === 'Step-1: Document Identification Assistant') && (
                         <div className="bg-green-50 border border-green-200 rounded-lg p-2 mt-2">
                           <div className="flex items-start space-x-2">
                             <span className="text-green-600 text-sm">ℹ️</span>
                             <div className="text-xs text-green-700">
                               <strong>Primary RFP Categorization:</strong> Step 1 will categorize whether each document is a primary RFP document or not.
                             </div>
                           </div>
                         </div>
                       )}
                     </div>
                     
                     {/* Folder List */}
                     <div className="flex-1 overflow-y-auto p-4">
                       <div className="grid grid-cols-1 gap-2">
                         {availableFolders.length > 0 ? (
                           availableFolders.map((folderName, index) => (
                             <button
                               key={index}
                               onClick={() => handleFolderSelection(folderName)}
                               className="w-full text-left p-3 bg-gray-50 hover:bg-blue-50 rounded-lg transition-colors border border-gray-200 hover:border-blue-300 group"
                             >
                               <div className="flex items-center space-x-3">
                                 <span className="text-gray-500 group-hover:text-blue-600 transition-colors">📁</span>
                                 <span className="font-medium text-gray-800 group-hover:text-blue-800">{folderName}</span>
                               </div>
                             </button>
                           ))
                         ) : (
                           <div className="text-center py-8 text-gray-500">
                             <div className="text-4xl mb-2">📂</div>
                             <p className="text-sm">{isLoadingFolders ? 'Loading folders...' : 'No folders found'}</p>
                             {isLoadingFolders && (
                               <div className="animate-spin rounded-full h-4 w-4 border-b-2 border-blue-600 mx-auto mt-2"></div>
                             )}
                           </div>
                         )}
                       </div>
                     </div>
                     
                     {/* Footer */}
                     <div className="p-4 border-t border-gray-200 bg-gray-50">
                       <button
                         onClick={() => {
                           setShowFolderSelection(false)
                           setSelectedPrompt(null)
                         }}
                         className="w-full px-4 py-2 bg-gray-200 text-gray-700 rounded-lg hover:bg-gray-300 transition-colors"
                       >
                         Cancel
                       </button>
                     </div>
                   </div>
                 </div>
               </div>
             )}

             {/* Subfolder Selection Modal - Compact Design */}
             {showSubFolderSelection && (
               <div className="fixed inset-0 bg-black/30 flex items-end justify-center z-50">
                 <div className="bg-white border-t-2 border-blue-500 rounded-t-xl shadow-2xl w-full max-w-2xl max-h-[70vh] flex flex-col">
                   {/* Header */}
                   <div className="flex items-center justify-between p-4 border-b border-gray-200 bg-blue-50 rounded-t-xl">
                     <div className="flex items-center space-x-2">
                       <span className="text-blue-600 text-lg">📁</span>
                       <h3 className="font-semibold text-gray-800">Select Project Folder</h3>
                     </div>
                     <div className="flex items-center space-x-2">
                       <button
                          onClick={async () => {
                            await fetchSubFolders(selectedParentFolder, true);
                            const step2 =
                              (selectedPrompt?.name || '').toLowerCase().includes('summarize') ||
                              (selectedPrompt?.name || '').toLowerCase().includes('step2') ||
                              (selectedPrompt?.description || '').toLowerCase().includes('generate a clear, high-value summary');
                            if (step2 && selectedParentFolder) {
                              await fetchSharePointFiles(selectedParentFolder, true);
                            }
                          }}
                          disabled={isLoadingFolders}
                          className="px-2 py-1 text-xs bg-blue-600 text-white rounded hover:bg-blue-700 transition-colors disabled:opacity-50"
                          title="Refresh"
                        >
                          🔄
                        </button>

                       <button
                         onClick={() => {
                           setShowSubFolderSelection(false)
                           setSelectedPrompt(null)
                           setSelectedParentFolder('')
                         }}
                         className="w-6 h-6 rounded-full bg-gray-500 text-white text-xs flex items-center justify-center hover:bg-gray-600 transition-colors"
                       >
                         ×
                       </button>
                     </div>
                   </div>
                   
                   {/* Content */}
                   <div className="flex-1 overflow-hidden flex flex-col">
                     <div className="p-4 border-b border-gray-100">
                       <p className="text-sm text-gray-600">
                         Choose a project folder within <span className="font-medium text-blue-600">{selectedParentFolder}</span> to browse documents:
                       </p>
                     </div>
                   
                     {/* Subfolder List */}
                     <div className="flex-1 overflow-y-auto p-4">
                       <div className="grid grid-cols-1 gap-2">
                         {subFolders.length > 0 ? (
                           subFolders.map((folderName, index) => (
                             <button
                               key={index}
                               onClick={() => handleSubFolderSelection(folderName)}
                               className="w-full text-left p-3 bg-gray-50 hover:bg-blue-50 rounded-lg transition-colors border border-gray-200 hover:border-blue-300 group"
                             >
                               <div className="flex items-center space-x-3">
                                 <span className="text-gray-500 group-hover:text-blue-600 transition-colors">📁</span>
                                 <span className="font-medium text-gray-800 group-hover:text-blue-800">{folderName}</span>
                               </div>
                             </button>
                           ))
                         ) : (
                           <div className="text-center py-8 text-gray-500">
                             <div className="text-4xl mb-2">📂</div>
                             <p className="text-sm">{isLoadingFolders ? 'Loading subfolders...' : 'No subfolders found'}</p>
                             {isLoadingFolders && (
                               <div className="animate-spin rounded-full h-4 w-4 border-b-2 border-blue-600 mx-auto mt-2"></div>
                             )}
                           </div>
                         )}
                       </div>
                     </div>
                     {/* ——— Files in this folder (Summarize / Step 2 only) ——— */}
                      {(() => {
                        const step2 =
                          (selectedPrompt?.name || '').toLowerCase().includes('summarize') ||
                          (selectedPrompt?.name || '').toLowerCase().includes('step2') ||
                          (selectedPrompt?.description || '').toLowerCase().includes('generate a clear, high-value summary');

                        if (!step2) return null;

                        return (
                          <div className="px-4 pb-4">
                            <div className="text-sm font-semibold text-gray-700 mb-2">
                              Files in “{selectedParentFolder}”
                            </div>

                            {isLoadingFiles ? (
                              <div className="text-center py-6 text-gray-500">
                                <div className="animate-spin rounded-full h-5 w-5 border-b-2 border-blue-600 mx-auto mb-2"></div>
                                Loading files…
                              </div>
                            ) : availableFiles.length > 0 ? (
                              <div className="space-y-2 max-h-56 overflow-y-auto">
                                {availableFiles.map((file, idx) => (
                                  <button
                                    key={`${file.path}-${idx}`}
                                    onClick={async () => {
                                      await handleFileSelection(file);  // uses your existing handler
                                      setShowSubFolderSelection(false); // close modal after pick
                                      setSelectedParentFolder('');
                                    }}
                                    className="w-full text-left p-3 bg-blue-50/40 hover:bg-blue-100 rounded-lg transition-colors border border-blue-200/60"
                                  >
                                    <div className="flex items-center justify-between">
                                      <div className="flex items-center gap-3">
                                        <span className="text-blue-600">
                                          {file.extension === 'pdf'
                                            ? '📄'
                                            : file.extension === 'docx'
                                            ? '📝'
                                            : file.extension === 'xlsx'
                                            ? '📊'
                                            : '📄'}
                                        </span>
                                        <div>
                                          <div className="font-medium text-gray-800">{file.name}</div>
                                          <div className="text-xs text-blue-700 mt-1">
                                            {file.size_mb ? `${file.size_mb} MB` : 'Unknown size'}
                                            {file.extension ? ` • ${String(file.extension).toUpperCase()}` : ''}
                                            {file.modified_date
                                              ? ` • Modified: ${new Date(file.modified_date).toLocaleDateString()}`
                                              : ''}
                                          </div>
                                        </div>
                                      </div>
                                      <div className="text-blue-700 text-sm">Summarize →</div>
                                    </div>
                                  </button>
                                ))}
                              </div>
                            ) : (
                              <div className="text-center py-6 text-gray-500">No files in this folder.</div>
                            )}
                          </div>
                        );
                      })()}

                     {/* Footer */}
                     <div className="p-4 border-t border-gray-200 bg-gray-50 flex space-x-2">
                       <button
                         onClick={() => {
                           setShowSubFolderSelection(false)
                           setShowFolderSelection(true)
                           setSelectedParentFolder('')
                         }}
                         className="flex-1 px-4 py-2 bg-gray-200 text-gray-700 rounded-lg hover:bg-gray-300 transition-colors"
                       >
                         ← Back
                       </button>
                       <button
                         onClick={() => {
                           setShowSubFolderSelection(false)
                           setSelectedPrompt(null)
                           setSelectedParentFolder('')
                         }}
                         className="flex-1 px-4 py-2 bg-gray-200 text-gray-700 rounded-lg hover:bg-gray-300 transition-colors"
                       >
                         Cancel
                       </button>
                     </div>
                   </div>
                 </div>
               </div>
             )}
             {/* File Selection Modal for Step 1 and Step 2 */}
              {showFileSelection && (
                <div className="fixed inset-0 bg-black/50 flex items-center justify-center z-50">
                  <div className="bg-white/95 backdrop-blur-md border border-blue-100/50 rounded-xl shadow-xl p-6 max-w-2xl w-full mx-4">
                    <div className="flex items-center justify-between mb-4">
                                             <h3 className="font-bold text-blue-800 text-lg">
                         {selectedPrompt && (selectedPrompt.name === 'Step1_Identifying_documents' || 
                          selectedPrompt.name === 'Step-1: Document Identification Assistant')
                           ? '📄 Select Document to Categorize' 
                           : '📄 Select Document to Summarize'}
                       </h3>
                     <div className="flex items-center space-x-2">
                       <button
                         onClick={() => fetchSharePointFiles(selectedFolder, true)}
                         disabled={isLoadingFiles}
                         className="px-3 py-1 text-xs bg-blue-600 text-white rounded hover:bg-blue-700 transition-colors disabled:opacity-50"
                         title="Refresh files"
                       >
                         {isLoadingFiles ? '🔄' : '🔄'} Refresh
                       </button>
                       <button
                         onClick={() => {
                           setShowFileSelection(false)
                           setSelectedPrompt(null)
                           setSelectedFolder('')
                           setAvailableFiles([])
                         }}
                         className="w-6 h-6 rounded-full bg-blue-700 text-white text-xs flex items-center justify-center hover:bg-blue-800"
                       >
                         ×
                       </button>
                     </div>
                   </div>
                   
                                                            <p className="text-sm text-blue-600 mb-4">
                       Choose a document from <span className="font-medium">{selectedFolder}</span> to 
                       {selectedPrompt && (selectedPrompt.name === 'Step1_Identifying_documents' || 
                        selectedPrompt.name === 'Step-1: Document Identification Assistant')
                         ? ' categorize as primary RFP document or not:'
                         : ' generate an executive summary:'}
                     </p>
                   
                   <div className="space-y-2 max-h-80 overflow-y-auto">
                     {availableFiles.length > 0 ? (
                       availableFiles.map((file, index) => (
                         <button
                           key={index}
                           onClick={() => handleFileSelection(file)}
                           className="w-full text-left p-4 bg-blue-700/10 hover:bg-blue-700/20 rounded-lg transition-colors border border-blue-200/50"
                         >
                           <div className="flex items-center justify-between">
                             <div className="flex items-center space-x-3">
                               <span className="text-blue-600 text-lg">
                                 {file.extension === 'pdf' ? '📄' : 
                                  file.extension === 'docx' ? '📝' : 
                                  file.extension === 'xlsx' ? '📊' : '📄'}
                               </span>
                               <div>
                                 <div className="font-medium text-blue-800">{file.name}</div>
                                 <div className="text-xs text-blue-600 mt-1">
                                   {file.size_mb ? `${file.size_mb} MB` : 'Unknown size'} • {file.extension?.toUpperCase() || 'Unknown type'}
                                   {file.modified_date && ` • Modified: ${new Date(file.modified_date).toLocaleDateString()}`}
                                 </div>
                               </div>
                             </div>
                                                           <div className="text-blue-600 text-sm">
                                {selectedPrompt && (selectedPrompt.name === 'Step1_Identifying_documents' || 
                                 selectedPrompt.name === 'Step-1: Document Identification Assistant')
                                  ? 'Click to categorize →'
                                  : 'Click to summarize →'}
                              </div>
                           </div>
                         </button>
                       ))
                     ) : (
                       <div className="text-center py-8 text-blue-600">
                         {isLoadingFiles ? (
                           <div>
                             <div className="animate-spin rounded-full h-8 w-8 border-b-2 border-blue-600 mx-auto mb-3"></div>
                             <p className="text-sm">Loading files from {selectedFolder}...</p>
                           </div>
                         ) : (
                           <div>
                             <p className="text-sm">No files found in this folder</p>
                             <p className="text-xs mt-2 text-blue-500">Try selecting a different folder or check folder permissions</p>
                           </div>
                         )}
                       </div>
                     )}
                   </div>
                   
                   <div className="mt-4 pt-4 border-t border-blue-200/50 flex space-x-2">
                     <button
                       onClick={() => {
                         setShowFileSelection(false)
                         setShowFolderSelection(true)
                         setSelectedFolder('')
                         setAvailableFiles([])
                       }}
                       className="flex-1 px-4 py-2 bg-blue-100 text-blue-700 rounded-lg hover:bg-blue-200 transition-colors"
                     >
                       ← Back to Folders
                     </button>
                     <button
                       onClick={() => {
                         setShowFileSelection(false)
                         setSelectedPrompt(null)
                         setSelectedFolder('')
                         setAvailableFiles([])
                       }}
                       className="flex-1 px-4 py-2 bg-gray-100 text-gray-700 rounded-lg hover:bg-gray-200 transition-colors"
                     >
                       Cancel
                     </button>
                   </div>
                 </div>
               </div>
             )}

            {/* Document Type Input Modal for Step 4 */}
            {showDocumentTypeInput && (
              <div className="fixed inset-0 bg-black/50 flex items-center justify-center z-50">
                <div className="bg-white/95 backdrop-blur-md border border-blue-100/50 rounded-xl shadow-xl p-6 max-w-md w-full mx-4">
                  <div className="flex items-center justify-between mb-4">
                    <h3 className="font-bold text-blue-800 text-lg">📄 Generate Document</h3>
                    <button
                      onClick={handleDocumentTypeCancel}
                      className="w-6 h-6 rounded-full bg-gray-500 text-white text-xs flex items-center justify-center hover:bg-gray-600 transition-colors"
                    >
                      ×
                    </button>
                  </div>
                  
                  <div className="mb-4">
                    <p className="text-sm text-gray-600 mb-3">
                      Which document would you like to generate? The system will use your previous RFP analysis and BroadAxis knowledge base.
                    </p>
                    
                    <div className="space-y-2 mb-4">
                      <p className="text-xs text-gray-500 font-medium">Common document types:</p>
                      <div className="grid grid-cols-2 gap-2 text-xs">
                        <span className="bg-blue-50 text-blue-700 px-2 py-1 rounded">• Capability Statement</span>
                        <span className="bg-blue-50 text-blue-700 px-2 py-1 rounded">• Statement of Work</span>
                        <span className="bg-blue-50 text-blue-700 px-2 py-1 rounded">• Technical Proposal</span>
                        <span className="bg-blue-50 text-blue-700 px-2 py-1 rounded">• Project Plan</span>
                        <span className="bg-blue-50 text-blue-700 px-2 py-1 rounded">• Risk Management</span>
                        <span className="bg-blue-50 text-blue-700 px-2 py-1 rounded">• Cost Proposal</span>
                      </div>
                    </div>
                    
                    <input
                      type="text"
                      value={documentTypeInput}
                      onChange={(e) => setDocumentTypeInput(e.target.value)}
                      placeholder="e.g., Statement of Work, Technical Proposal, etc."
                      className="w-full px-3 py-2 border border-gray-300 rounded-lg focus:ring-2 focus:ring-blue-500 focus:border-transparent"
                      onKeyPress={(e) => e.key === 'Enter' && handleDocumentTypeSubmit()}
                      autoFocus
                    />
                  </div>
                  
                  <div className="flex space-x-2">
                    <button
                      onClick={handleDocumentTypeSubmit}
                      disabled={!documentTypeInput.trim()}
                      className="flex-1 px-4 py-2 bg-blue-600 text-white rounded-lg hover:bg-blue-700 transition-colors disabled:opacity-50 disabled:cursor-not-allowed"
                    >
                      Generate Document
                    </button>
                    <button
                      onClick={handleDocumentTypeCancel}
                      className="flex-1 px-4 py-2 bg-gray-200 text-gray-700 rounded-lg hover:bg-gray-300 transition-colors"
                    >
                      Cancel
                    </button>
                  </div>
                </div>
              </div>
            )}

            {/* Tools Button */}
            <div className="relative">
              <button
                onClick={() => setShowToolsPanel(!showToolsPanel)}
                className="p-3 bg-blue-700 hover:bg-blue-800 rounded-xl transition-all duration-200 shadow-lg hover:shadow-xl transform hover:scale-105 flex items-center space-x-1"
                title="Available Tools"
              >
                <span className="text-white text-lg">🔧</span>
                <span className="bg-white text-blue-700 px-1.5 py-0.5 rounded-full text-xs font-bold">
                  {settings.enabledTools.length}
                </span>
              </button>
              
              {/* Tools Dropdown */}
              {showToolsPanel && (
                <div className="absolute bottom-full left-0 mb-2 w-[500px] bg-gradient-to-br from-white via-blue-50/50 to-blue-100/30 backdrop-blur-xl border-2 border-blue-200/60 rounded-2xl shadow-2xl z-50 overflow-hidden">
                  <div className="p-6">
                    {/* Header */}
                    <div className="flex items-center justify-between mb-5 pb-3 border-b border-blue-200/50">
                      <div className="flex items-center space-x-3">
                        <div className="w-10 h-10 bg-gradient-to-br from-blue-600 to-blue-800 rounded-xl flex items-center justify-center shadow-lg">
                          <span className="text-white text-lg">🔧</span>
                        </div>
                        <div>
                          <h3 className="text-lg font-bold text-blue-900">Available Tools</h3>
                          <p className="text-xs text-blue-600">{availableTools.length} tools • {settings.enabledTools.length} enabled</p>
                        </div>
                      </div>
                      <button
                        onClick={() => setShowToolsPanel(false)}
                        className="w-8 h-8 rounded-xl bg-red-100 hover:bg-red-200 text-red-600 flex items-center justify-center transition-all duration-200 hover:scale-105"
                      >
                        ×
                      </button>
                    </div>
                    
                    {/* Action Buttons */}
                    <div className="flex space-x-3 mb-5">
                      <button
                        onClick={() => {
                          const allToolNames = availableTools.map(tool => tool.name)
                          setSettings(prev => ({ ...prev, enabledTools: allToolNames }))
                          localStorage.setItem('broadaxis-enabled-tools', JSON.stringify(allToolNames))
                        }}
                        className="flex-1 px-4 py-2 text-sm font-medium bg-gradient-to-r from-green-600 to-green-700 text-white rounded-xl hover:from-green-700 hover:to-green-800 transition-all duration-200 shadow-lg hover:shadow-xl transform hover:scale-105"
                      >
                        ✅ Enable All
                      </button>
                      <button
                        onClick={() => {
                          setSettings(prev => ({ ...prev, enabledTools: [] }))
                          localStorage.setItem('broadaxis-enabled-tools', JSON.stringify([]))
                        }}
                        className="flex-1 px-4 py-2 text-sm font-medium bg-gradient-to-r from-orange-500 to-orange-600 text-white rounded-xl hover:from-orange-600 hover:to-orange-700 transition-all duration-200 shadow-lg hover:shadow-xl transform hover:scale-105"
                      >
                        🚫 Disable All
                      </button>
                    </div>
                    
                    {/* Tools List */}
                    <div className="space-y-3 max-h-80 overflow-y-auto pr-2 scrollbar-thin scrollbar-thumb-blue-300 scrollbar-track-blue-100">
                      {availableTools.map((tool) => (
                        <div key={tool.name} className="block">
                          <div className={`p-4 rounded-xl border-2 transition-all duration-300 transform hover:scale-[1.02] ${
                            settings.enabledTools.includes(tool.name)
                              ? 'border-blue-500 bg-gradient-to-r from-blue-50 to-blue-100/50 shadow-lg'
                              : 'border-blue-200/60 bg-white/60 hover:border-blue-400 hover:bg-blue-50/50 hover:shadow-md'
                          }`}>
                            <div className="flex items-center space-x-3">
                              <div className="relative">
                                <input
                                  type="checkbox"
                                  checked={settings.enabledTools.includes(tool.name)}
                                  onChange={() => toggleTool(tool.name)}
                                  className="w-5 h-5 rounded-md border-2 border-blue-300 text-blue-600 focus:ring-2 focus:ring-blue-500 focus:ring-offset-2 transition-all duration-200 cursor-pointer"
                                />
                                {settings.enabledTools.includes(tool.name) && (
                                  <div className="absolute -top-1 -right-1 w-3 h-3 bg-green-500 rounded-full flex items-center justify-center">
                                    <span className="text-white text-xs">✓</span>
                                  </div>
                                )}
                              </div>
                              <div className="flex-1 flex items-center justify-between">
                                <div className="flex items-center space-x-2">
                                  <p className="text-base font-semibold text-blue-900">{tool.name}</p>
                                  {settings.enabledTools.includes(tool.name) && (
                                    <span className="px-2 py-0.5 bg-green-100 text-green-700 text-xs font-medium rounded-full">
                                      Active
                                    </span>
                                  )}
                                </div>
                                <div className="relative">
                                  <button
                                    type="button"
                                    className="group w-7 h-7 rounded-xl bg-gradient-to-br from-blue-100 to-blue-200 text-blue-700 flex items-center justify-center text-sm hover:from-blue-200 hover:to-blue-300 transition-all duration-200 shadow-sm hover:shadow-md transform hover:scale-110"
                                    title={tool.description}
                                  >
                                    ℹ️
                                    <div className="absolute right-8 top-1/2 transform -translate-y-1/2 w-72 p-3 bg-gradient-to-br from-gray-800 to-gray-900 text-white text-sm rounded-xl shadow-2xl opacity-0 group-hover:opacity-100 transition-all duration-300 pointer-events-none z-[60] border border-gray-700">
                                      <div className="font-medium text-blue-300 mb-1">{tool.name}</div>
                                      <div className="text-gray-200 leading-relaxed">{tool.description}</div>
                                    </div>
                                  </button>
                                </div>
                              </div>
                            </div>
                          </div>
                        </div>
                      ))}
                    </div>
                  </div>
                </div>
              )}
            </div>

            {/* Message Input */}
            <textarea
              ref={setTextareaRef}
              value={inputMessage}
              onChange={handleInputChange}
              onKeyDown={(e) => {
                if (e.key === 'Enter' && !e.shiftKey) {
                  e.preventDefault()
                  handleSendMessage()
                }
              }}
              placeholder={uploadedFiles.length > 0 ? "Ask questions about your uploaded documents..." : "Message BroadAxis-AI..."}
              className="flex-1 px-6 py-4 border border-blue-200/50 rounded-2xl focus:outline-none focus:ring-2 focus:ring-blue-400 bg-white/80 backdrop-blur-md shadow-lg placeholder-blue-500 resize-none min-h-[3rem] max-h-[12rem] overflow-y-auto"
              disabled={isLoading}
              rows={1}
              style={{ height: 'auto' }}
            />

                         {/* Stop Button - Show when loading */}
             {isLoading && (
               <button
                 onClick={() => {
                   // Stop the current operation
                   setIsLoading(false)
                   // Clear any loading messages
                   setMessages(prev => prev.map(msg => 
                     msg.isLoading ? { ...msg, content: 'Operation cancelled by user', isLoading: false } : msg
                   ))
                   // Clear progress and status updates
                   setActiveProgress([])
                   setStatusUpdates([])
                   setCurrentToolStatus('')
                   setToolExecutionDetails(null)
                   // Rate limiting status removed
                   toast.success('Operation stopped')
                 }}
                 className="px-6 py-4 bg-gradient-to-r from-red-600 to-red-700 text-white rounded-2xl hover:from-red-700 hover:to-red-800 transition-all duration-200 shadow-lg hover:shadow-xl transform hover:scale-105 font-medium"
                 title="Stop current operation"
               >
                 ⏹️
               </button>
             )}

             {/* Send Button */}
             <button
               onClick={handleSendMessage}
               disabled={isLoading || (!inputMessage.trim() && uploadedFiles.length === 0)}
               className="px-6 py-4 bg-gradient-to-r from-blue-600 to-blue-700 text-white rounded-2xl hover:from-blue-700 hover:to-blue-800 disabled:opacity-50 disabled:cursor-not-allowed transition-all duration-200 shadow-lg hover:shadow-xl transform hover:scale-105 font-medium"
             >
               ↑
             </button>
          </div>
          

        </div>
      </div>

      {/* Token Dashboard Modal */}
      {showTokenDashboard && (
        <TokenDashboard
          sessionId={currentSessionId || 'default'}
          userId="ecf91d9c-7041-4b20-805f-768b6d8d5ec1" // TODO: Get from auth context
          onClose={() => setShowTokenDashboard(false)}
        />
      )}

    </div>
  )
}

export default ChatInterface<|MERGE_RESOLUTION|>--- conflicted
+++ resolved
@@ -1173,7 +1173,6 @@
     // Safe/normalized description
     const desc = (selectedPrompt.description || '').toLowerCase();
 
-<<<<<<< HEAD
     // 🔹 Detect if this is the Review Package prompt
     const isReviewPackage = isReviewPackagePrompt(selectedPrompt);
 
@@ -1192,8 +1191,6 @@
       return;
     }
 
-=======
->>>>>>> 8e071599
     // Prompt kind checks
     const isIntelligentRFP =
       selectedPrompt.name === 'Intelligent_RFP_Processing' ||
@@ -1234,7 +1231,6 @@
           timestamp: new Date(),
           isLoading: true,
         };
-<<<<<<< HEAD
 
         addMessage(userMessage);
         addMessage(assistantMessage);
@@ -1296,69 +1292,6 @@
     // --- Other prompts (unchanged behavior) ---
     const hasSubFolders = await fetchSubFolders(folderName);
 
-=======
-
-        addMessage(userMessage);
-        addMessage(assistantMessage);
-
-        const response = await apiClient.processRFPFolderIntelligent(
-          folderName,
-          currentSessionId || 'default'
-        );
-
-        setMessages(prev =>
-          prev.map(msg =>
-            msg.id === assistantMessage.id
-              ? {
-                  ...msg,
-                  content: response.summary || response.response || 'No response received',
-                  isLoading: false,
-                  tokenUsage: response.token_breakdown
-                    ? {
-                        total_tokens: response.token_breakdown.total_tokens,
-                        input_tokens: response.token_breakdown.input_tokens,
-                        output_tokens: response.token_breakdown.output_tokens,
-                        model_used: response.token_breakdown.model_used,
-                        request_id: `rfp-${Date.now()}`,
-                      }
-                    : undefined,
-                }
-              : msg
-          )
-        );
-
-        toast.success('Intelligent RFP processing completed!', { id: 'intelligent-rfp' });
-      } catch (error: any) {
-        console.error('Intelligent RFP processing error:', error);
-        setMessages(prev =>
-          prev.map(msg =>
-            msg.isLoading
-              ? { ...msg, content: `❌ **Error processing RFP folder:** ${error.message || error}`, isLoading: false }
-              : msg
-          )
-        );
-        toast.error(`Intelligent RFP processing error: ${error.message}`, { id: 'intelligent-rfp' });
-      } finally {
-        setIsLoading(false);
-        setShowFolderSelection(false);
-        setSelectedPrompt(null);
-      }
-      return;
-    } else if (isStep2) {
-      // Step 2 (Summarize): use the Subfolder modal and show BOTH subfolders + files for this folder
-      await fetchSubFolders(folderName); // or await fetchSubFolders(folderName, true) for hard refresh
-      setSelectedParentFolder(folderName);
-      setSelectedFolder(folderName);
-      setShowSubFolderSelection(true);
-      setShowFolderSelection(false);
-      await fetchSharePointFiles(folderName, true); // load files into same modal
-      return; // ⬅ important: don't fall through to "other prompts"
-    }
-
-    // --- Other prompts (unchanged behavior) ---
-    const hasSubFolders = await fetchSubFolders(folderName);
-
->>>>>>> 8e071599
     if (hasSubFolders) {
       setSelectedParentFolder(folderName);
       setShowSubFolderSelection(true);
