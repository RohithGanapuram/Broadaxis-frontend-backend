/**
 * Utility to parse "Documents to Create" table from RFP analysis
 */

export interface RFPDocument {
  number: string
  name: string
  status: string  // ✅ Complete, 🟡 Partial, ❌ No Info
  details: string
}

export interface RFPAnalysisMetadata {
  hasDocumentsTable: boolean
  decision?: string  // GO, NO-GO, CONDITIONAL-GO
  rfpPath?: string
  documents: RFPDocument[]
}

/**
 * Parse the "Documents to Create" table from AI response
 */
export function parseRFPDocuments(aiResponse: string): RFPAnalysisMetadata {
  const result: RFPAnalysisMetadata = {
    hasDocumentsTable: false,
    documents: []
  }

  try {
<<<<<<< HEAD
    // Check if this is an RFP analysis response
    const decisionMatch =
      aiResponse.match(/DECISION:\s*\*\*\s*(GO|NO[-\s]?GO|CONDITIONAL[-\s]?GO)\s*\*\*/i) ||
      aiResponse.match(/Decision:\s*(GO|NO[-\s]?GO|CONDITIONAL[-\s]?GO)/i)

    if (decisionMatch) {
      // Normalize: "CONDITIONAL GO" / "CONDITIONAL-GO" -> "CONDITIONAL-GO"
      const raw = decisionMatch[1].toUpperCase().replace('  ', ' ')
      const normalized = raw
        .replace(/NO\s+GO/, 'NO-GO')
        .replace(/CONDITIONAL\s+GO/, 'CONDITIONAL-GO')
      result.decision = normalized
=======
    console.log('🔍 Parsing RFP documents from response...')
    console.log('📝 Response length:', aiResponse.length)
    console.log('📝 Response preview:', aiResponse.substring(0, 500))
    
    // Check if this is an RFP analysis response - be more flexible
    const hasDocumentsSection = 
      aiResponse.includes('Documents to Create') || 
      aiResponse.includes('Required Documents') ||
      aiResponse.includes('📄 **Documents to Create**') ||
      aiResponse.includes('## 📄 **Documents to Create**') ||
      (aiResponse.includes('Document Name') && (aiResponse.includes('Information Status') || aiResponse.includes('Status')))
    
    if (!hasDocumentsSection) {
      console.log('❌ No documents section found in response')
      return result
    }

    console.log('✅ Found documents section')
    result.hasDocumentsTable = true

    // Extract the decision - be more flexible with patterns
    const decisionMatch = 
      aiResponse.match(/DECISION:\s*\*\*\s*(GO|NO-GO|CONDITIONAL-GO)\s*\*\*/i) ||
      aiResponse.match(/🎯\s*DECISION:\s*\[?(GO|NO-GO|CONDITIONAL-GO)\]?/i) ||
      aiResponse.match(/\*\*DECISION:\*\*\s*(GO|NO-GO|CONDITIONAL-GO)/i) ||
      aiResponse.match(/FINAL RECOMMENDATION[^\n]*\n[^\n]*DECISION[^\n]*(GO|NO-GO|CONDITIONAL-GO)/i)
    
    if (decisionMatch) {
      result.decision = decisionMatch[1].toUpperCase()
      console.log('✅ Extracted decision:', result.decision)
    } else {
      console.log('⚠️ Could not extract decision')
>>>>>>> 8e071599
    }


    // Extract RFP path from the message - try multiple patterns
    const pathPatterns = [
      /Process RFP folder intelligently:\s*([^\n]+)/i,  // From user message
      /folder_path["\s:]+([RFP|RFI|RFQ]\/[^\s\n"']+)/i,  // From API response
      /(RFP|RFI|RFQ)\/[A-Za-z0-9_\-\/]+/,  // Any RFP/RFI/RFQ path
    ]
    


    // Extract the decision
    
    
    for (const pattern of pathPatterns) {
      const pathMatch = aiResponse.match(pattern)
      if (pathMatch) {
        result.rfpPath = pathMatch[1] || pathMatch[0]
        result.rfpPath = result.rfpPath.trim()
        console.log('📁 Extracted RFP path:', result.rfpPath)
        break
      }
    }

    // Find the documents table section - handle multiple formats
    // Format 1: Pipe-separated markdown table (standard markdown)
    const pipeTableRegex = /\|\s*#\s*\|\s*Document Name\s*\|[^\n]*\n\|[-|\s:]+\n((?:\|[^\n]+\n?)+)/i
    const pipeTableMatch = aiResponse.match(pipeTableRegex)
    
    // Format 2: Pipe table with different header variations
    const pipeTableRegex2 = /\|\s*#\s*\|\s*Document Name\s*\|[^\n]*Information Status[^\n]*\|[^\n]*\n\|[-|\s:]+\n((?:\|[^\n]+\n?)+)/i
    const pipeTableMatch2 = aiResponse.match(pipeTableRegex2)
    
    // Format 3: Tab-separated or plain table (what AI might output)
    const plainTableRegex = /(?:#|##)\s+Document Name\s+(?:Status\s+)?(?:Information Status)?[^\n]*\n((?:\d+\s+[^\n]+\n?)+)/i
    const plainTableMatch = aiResponse.match(plainTableRegex)
    
    // Format 4: Look for table after "Documents to Create" heading
    const sectionMatch = aiResponse.match(/(?:##\s+)?📄\s*\*\*Documents to Create\*\*[^\n]*\n[^\n]*\n((?:\|\s*#\s*\|[^\n]*\n\|[-|\s:]+\n(?:\|[^\n]+\n?)+)|(?:\d+\s+[^\n]+\n?)+)/is)
    
    console.log('🔍 Table matching results:')
    console.log('  - Pipe table (format 1):', !!pipeTableMatch)
    console.log('  - Pipe table (format 2):', !!pipeTableMatch2)
    console.log('  - Plain table:', !!plainTableMatch)
    console.log('  - Section match:', !!sectionMatch)

<<<<<<< HEAD
    // If we can't find any kind of documents table, stop here
    if (!pipeTableMatch && !plainTableMatch) {
      console.log('No documents table found in AI response')
      return result
    }

    // At this point we know there is some kind of documents table
    result.hasDocumentsTable = true

    
    if (pipeTableMatch) {
      // Handle pipe-separated table
      const tableRows = pipeTableMatch[1].trim().split('\n')
      
      for (const row of tableRows) {
        const cells = row.split('|').map(cell => cell.trim()).filter(cell => cell)
        
        if (cells.length >= 4) {
          const [number, name, status, details] = cells
          
          if (number === '#' || number === '---' || !name || name === 'Document Name') {
            continue
          }

          result.documents.push({
            number: number,
            name: name,
            status: status,
            details: details || status
          })
=======
    // Try to parse table in order of preference
    let tableRows: string[] = []
    let tableFormat = 'none'
    
    if (pipeTableMatch2) {
      // Format 2: Pipe table with Information Status column
      tableRows = pipeTableMatch2[1].trim().split('\n')
      tableFormat = 'pipe2'
      console.log('✅ Using pipe table format 2')
    } else if (pipeTableMatch) {
      // Format 1: Standard pipe-separated table
      tableRows = pipeTableMatch[1].trim().split('\n')
      tableFormat = 'pipe1'
      console.log('✅ Using pipe table format 1')
    } else if (sectionMatch) {
      // Format 4: Extract from section match
      const sectionContent = sectionMatch[1]
      if (sectionContent.includes('|')) {
        // It's a pipe table
        const pipeMatch = sectionContent.match(/\|\s*#\s*\|[^\n]*\n\|[-|\s:]+\n((?:\|[^\n]+\n?)+)/i)
        if (pipeMatch) {
          tableRows = pipeMatch[1].trim().split('\n')
          tableFormat = 'pipe-section'
          console.log('✅ Using pipe table from section')
>>>>>>> 8e071599
        }
      } else {
        // It's a plain table
        tableRows = sectionContent.trim().split('\n').filter(line => /^\d+\s/.test(line))
        tableFormat = 'plain-section'
        console.log('✅ Using plain table from section')
      }
    } else if (plainTableMatch) {
      // Format 3: Plain/tab-separated table
      tableRows = plainTableMatch[1].trim().split('\n')
      tableFormat = 'plain'
      console.log('✅ Using plain table format')
    }
    
    console.log(`📊 Found ${tableRows.length} table rows using format: ${tableFormat}`)
    
    // If no table found yet, try a more aggressive search
    if (tableRows.length === 0) {
      console.log('⚠️ No table found with standard patterns, trying aggressive search...')
      
      // Find the "Documents to Create" section and extract everything after it
      const documentsSectionMatch = aiResponse.match(/(?:##\s+)?📄\s*\*\*Documents to Create\*\*[^\n]*\n([\s\S]*?)(?=\n##|\n---|\n\*\*|$)/i)
      
      if (documentsSectionMatch) {
        const sectionContent = documentsSectionMatch[1]
        console.log('📄 Found Documents section, content length:', sectionContent.length)
        
        // Try to find any table-like structure in this section
        // Look for lines that start with a number followed by text (likely document entries)
        const documentLines = sectionContent.split('\n').filter(line => {
          // Match lines that look like: "1 | Document Name | Status | Details"
          // or "1. Document Name" or "1 Document Name"
          return /^\s*\d+[\.|\s]+\s*[A-Za-z]/.test(line) || 
                 /^\s*\|\s*\d+\s*\|/.test(line)
        })
        
        if (documentLines.length > 0) {
          console.log(`✅ Found ${documentLines.length} potential document lines`)
          tableRows = documentLines
          tableFormat = 'aggressive'
        }
      }
    }
    
    // Parse the table rows
    if (tableRows.length > 0) {
      for (const row of tableRows) {
        if (tableFormat.startsWith('pipe')) {
          // Handle pipe-separated table
          const cells = row.split('|').map(cell => cell.trim()).filter(cell => cell)
          
          if (cells.length >= 3) {
            const [number, name, ...rest] = cells
            
            // Skip header rows
            if (number === '#' || number === '---' || !name || 
                name === 'Document Name' || name.toLowerCase().includes('document name') ||
                /^[-|:]+$/.test(number)) {
              continue
            }

            // Status is usually in the 3rd or 4th column
            const status = rest.find(cell => 
              cell.includes('✅') || cell.includes('🟡') || cell.includes('❌') || 
              cell.toLowerCase().includes('complete') || 
              cell.toLowerCase().includes('partial') ||
              cell.toLowerCase().includes('no info')
            ) || rest[0] || ''
            
            // Details are the remaining cells joined
            const details = rest.filter(cell => cell !== status).join(' ') || status || name

            result.documents.push({
              number: number,
              name: name,
              status: status,
              details: details
            })
          }
        } else {
          // Handle plain/tab-separated table
          // Split by tabs or multiple spaces (2+ spaces)
          const cells = row.split(/\t+|\s{2,}/).map(cell => cell.trim()).filter(cell => cell)
          
          if (cells.length >= 2) {
            const [number, name, ...rest] = cells
            
            // Skip if number is not a digit
            if (!/^\d+$/.test(number)) {
              continue
            }

            // Status is usually the first emoji or keyword
            const status = rest.find(cell => 
              cell.includes('✅') || cell.includes('🟡') || cell.includes('❌') || 
              cell.toLowerCase().includes('complete') || 
              cell.toLowerCase().includes('partial') ||
              cell.toLowerCase().includes('no info')
            ) || rest[0] || ''
            
            // Details are the remaining cells joined
            const details = rest.filter(cell => cell !== status).join(' ') || status || name

            result.documents.push({
              number: number,
              name: name,
              status: status,
              details: details
            })
          }
        }
      }
    }

    console.log(`📄 Parsed ${result.documents.length} documents from RFP analysis`)
    return result

  } catch (error) {
    console.error('Error parsing RFP documents:', error)
    return result
  }
}

/**
 * Check if message content contains RFP analysis with documents
 */
export function hasRFPDocumentsTable(content: string): boolean {
<<<<<<< HEAD
  const lower = content.toLowerCase()

  // Look for typical section headings
  const hasHeading =
    lower.includes('documents to create') ||
    lower.includes('required documents') ||
    lower.includes('required documents status')

  // Look for a header row that *looks like* our table
  const looksLikeTableHeader =
    (lower.includes('document name') || lower.includes('document / deliverable') || lower.includes('deliverable name')) &&
    (lower.includes('information status') || lower.includes('status'))

  return hasHeading || looksLikeTableHeader
=======
  if (!content || typeof content !== 'string') {
    return false
  }
  
  // Check for documents section indicators
  const hasDocumentsSection = 
    content.includes('Documents to Create') || 
    content.includes('📄 **Documents to Create**') ||
    content.includes('## 📄 **Documents to Create**') ||
    content.includes('Required Documents') ||
    content.includes('Required Documents Status')
  
  // Check for table-like structure (pipe table or numbered list)
  const hasTableStructure = 
    (content.includes('Document Name') && (content.includes('Information Status') || content.includes('Status'))) ||
    (content.includes('| # |') && content.includes('Document Name')) ||
    (content.includes('|#|') && content.includes('Document Name')) ||
    // Check for numbered document list (1. Document Name or 1 | Document Name)
    /\d+\s*[\.|]\s*[A-Za-z].*Document/i.test(content)
  
  // Also check if it's a Go/No-Go analysis (which should have documents table)
  const isGoNoGoAnalysis = 
    /(?:GO|NO-GO|CONDITIONAL-GO)/i.test(content) &&
    (content.includes('FINAL RECOMMENDATION') || content.includes('DECISION'))
  
  const result = hasDocumentsSection || (hasTableStructure && isGoNoGoAnalysis)
  
  console.log('🔍 hasRFPDocumentsTable check:', {
    hasDocumentsSection,
    hasTableStructure,
    isGoNoGoAnalysis,
    result
  })
  
  return result
>>>>>>> 8e071599
}


/**
 * Get status indicator from status string
 */
export function getStatusIndicator(status: string): { emoji: string; text: string; priority: string } {
  if (status.includes('✅') || status.toLowerCase().includes('complete')) {
    return { emoji: '✅', text: 'Complete', priority: 'Low' }
  } else if (status.includes('🟡') || status.toLowerCase().includes('partial')) {
    return { emoji: '🟡', text: 'Partial', priority: 'Medium' }
  } else if (status.includes('❌') || status.toLowerCase().includes('no info') || status.toLowerCase().includes('missing')) {
    return { emoji: '❌', text: 'No Info', priority: 'High' }
  }
  return { emoji: '📄', text: 'Unknown', priority: 'Medium' }
}
<|MERGE_RESOLUTION|>--- conflicted
+++ resolved
@@ -26,20 +26,6 @@
   }
 
   try {
-<<<<<<< HEAD
-    // Check if this is an RFP analysis response
-    const decisionMatch =
-      aiResponse.match(/DECISION:\s*\*\*\s*(GO|NO[-\s]?GO|CONDITIONAL[-\s]?GO)\s*\*\*/i) ||
-      aiResponse.match(/Decision:\s*(GO|NO[-\s]?GO|CONDITIONAL[-\s]?GO)/i)
-
-    if (decisionMatch) {
-      // Normalize: "CONDITIONAL GO" / "CONDITIONAL-GO" -> "CONDITIONAL-GO"
-      const raw = decisionMatch[1].toUpperCase().replace('  ', ' ')
-      const normalized = raw
-        .replace(/NO\s+GO/, 'NO-GO')
-        .replace(/CONDITIONAL\s+GO/, 'CONDITIONAL-GO')
-      result.decision = normalized
-=======
     console.log('🔍 Parsing RFP documents from response...')
     console.log('📝 Response length:', aiResponse.length)
     console.log('📝 Response preview:', aiResponse.substring(0, 500))
@@ -72,7 +58,6 @@
       console.log('✅ Extracted decision:', result.decision)
     } else {
       console.log('⚠️ Could not extract decision')
->>>>>>> 8e071599
     }
 
 
@@ -120,38 +105,6 @@
     console.log('  - Plain table:', !!plainTableMatch)
     console.log('  - Section match:', !!sectionMatch)
 
-<<<<<<< HEAD
-    // If we can't find any kind of documents table, stop here
-    if (!pipeTableMatch && !plainTableMatch) {
-      console.log('No documents table found in AI response')
-      return result
-    }
-
-    // At this point we know there is some kind of documents table
-    result.hasDocumentsTable = true
-
-    
-    if (pipeTableMatch) {
-      // Handle pipe-separated table
-      const tableRows = pipeTableMatch[1].trim().split('\n')
-      
-      for (const row of tableRows) {
-        const cells = row.split('|').map(cell => cell.trim()).filter(cell => cell)
-        
-        if (cells.length >= 4) {
-          const [number, name, status, details] = cells
-          
-          if (number === '#' || number === '---' || !name || name === 'Document Name') {
-            continue
-          }
-
-          result.documents.push({
-            number: number,
-            name: name,
-            status: status,
-            details: details || status
-          })
-=======
     // Try to parse table in order of preference
     let tableRows: string[] = []
     let tableFormat = 'none'
@@ -176,7 +129,6 @@
           tableRows = pipeMatch[1].trim().split('\n')
           tableFormat = 'pipe-section'
           console.log('✅ Using pipe table from section')
->>>>>>> 8e071599
         }
       } else {
         // It's a plain table
@@ -304,22 +256,6 @@
  * Check if message content contains RFP analysis with documents
  */
 export function hasRFPDocumentsTable(content: string): boolean {
-<<<<<<< HEAD
-  const lower = content.toLowerCase()
-
-  // Look for typical section headings
-  const hasHeading =
-    lower.includes('documents to create') ||
-    lower.includes('required documents') ||
-    lower.includes('required documents status')
-
-  // Look for a header row that *looks like* our table
-  const looksLikeTableHeader =
-    (lower.includes('document name') || lower.includes('document / deliverable') || lower.includes('deliverable name')) &&
-    (lower.includes('information status') || lower.includes('status'))
-
-  return hasHeading || looksLikeTableHeader
-=======
   if (!content || typeof content !== 'string') {
     return false
   }
@@ -355,7 +291,6 @@
   })
   
   return result
->>>>>>> 8e071599
 }
 
 
