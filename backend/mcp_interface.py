--- conflicted
+++ resolved
@@ -14,7 +14,6 @@
 from error_handler import BroadAxisError, ExternalAPIError, error_handler
 from token_manager import token_manager, TaskComplexity
 
-<<<<<<< HEAD
 # --- Review Package system prompt preset -------------------------------------
 REVIEW_PACKAGE_SYSTEM_PROMPT = """
 You are a proposal review assistant. When task_type is "review_package":
@@ -25,7 +24,6 @@
 5) Output JSON exactly matching the contract expected by the frontend, plus a concise markdown_report.
 """
 # -----------------------------------------------------------------------------
-=======
 logger = logging.getLogger(__name__)
 
 def convert_textblocks_to_string(content):
@@ -51,7 +49,6 @@
     else:
         return [{"type": "text", "text": str(content)}]
 
->>>>>>> 4fe2921c
 
 class MCPInterface:
     def __init__(self):
