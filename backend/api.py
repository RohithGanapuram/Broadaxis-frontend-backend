--- conflicted
+++ resolved
@@ -2369,7 +2369,6 @@
                 recommended_model = "claude-sonnet-4-5-20250929"
                 logger.info("Overriding Haiku → Sonnet for Go/No-Go analysis (needs >4096 output tokens)")
             
-<<<<<<< HEAD
             # Add timeout wrapper to prevent hanging (4.5 minutes to allow buffer before 5min API timeout)
             try:
                 summary_result = await asyncio.wait_for(
@@ -2388,15 +2387,6 @@
                     "message": "RFP analysis timed out. The analysis is taking too long, possibly due to many knowledge searches. Please try again or contact support.",
                     "folder_path": folder_path
                 }
-=======
-            summary_result = await run_mcp_query(
-                go_no_go_prompt,
-                enabled_tools=['Broadaxis_knowledge_search'],
-                
-                model=recommended_model,
-                session_id=session_id
-            )
->>>>>>> 6862eaca
             
             # Cache the Go/No-Go analysis for consistency
             if SESSION_MANAGER_AVAILABLE and session_manager.redis and summary_result.get("response"):
